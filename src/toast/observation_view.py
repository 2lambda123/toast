# Copyright (c) 2015-2020 by the parties listed in the AUTHORS file.
# All rights reserved.  Use of this source code is governed by
# a BSD-style license that can be found in the LICENSE file.

import numbers
import sys
from collections.abc import Mapping, MutableMapping, Sequence

import numpy as np


class DetDataView(MutableMapping):
    """Class that applies views to a DetDataManager instance."""

    def __init__(self, obj, slices):
        self.obj = obj
        self.slices = slices

    # Mapping methods

    def __getitem__(self, key):
        vw = [self.obj.detdata[key].view((slice(None), x)) for x in self.slices]
        return vw

    def __delitem__(self, key):
        raise RuntimeError(
            "Cannot delete views of detdata, since they are created on demand"
        )

    def __setitem__(self, key, value):
        vw = [self.obj.detdata[key].view((slice(None), x)) for x in self.slices]
        if isinstance(value, numbers.Number) or len(value) == 1:
            # This is a numerical scalar or identical array for all slices
            for v in vw:
                v[:] = value
        else:
            # One element of value for each slice
            if len(value) != len(vw):
                msg = "when assigning to a view, you must have one value or one value for each view interval"
                raise RuntimeError(msg)
            vw[:] = value

    def __iter__(self):
        return iter(self.slices)

    def __len__(self):
        return len(self.slices)

    def __repr__(self):
        val = "<DetDataView {} slices".format(len(self.slices))
        val += ">"
        return val


class SharedView(MutableMapping):
    """Class that applies views to a SharedDataManager instance."""

    def __init__(self, obj, slices):
        self.obj = obj
        self.slices = slices

    # Mapping methods

    def __getitem__(self, key):
        vw = [self.obj.shared[key][x] for x in self.slices]
        return vw

    def __delitem__(self, key):
        raise RuntimeError(
            "Cannot delete views of shared data, since they are created on demand"
        )

    def __setitem__(self, key, value):
        raise RuntimeError(
            "Cannot set views of shared data- use the set() method on the original."
        )

    def __iter__(self):
        return iter(self.slices)

    def __len__(self):
        return len(self.slices)

    def __repr__(self):
        val = "<SharedView {} slices".format(len(self.slices))
        val += ">"
        return val


class View(Sequence):
    """Class representing a list of views into any of the local observation data."""

    def __init__(self, obj, key):
        self.obj = obj
        self.key = key
        # Compute a list of slices for these intervals
<<<<<<< HEAD
        self.slices = [
            slice(x.first, x.last + 1, 1) for x in self.obj.intervals[key]
        ]
=======
        self.slices = [slice(x.first, x.last + 1, 1) for x in self.obj.intervals[key]]
>>>>>>> c92547b6
        self.detdata = DetDataView(obj, self.slices)
        self.shared = SharedView(obj, self.slices)

    def __getitem__(self, key):
        return self.slices[key]

    def __contains__(self, item):
        for sl in self.slices:
            if sl == item:
                return True
        return False

    def __iter__(self):
        return iter(self.slices)

    def __len__(self):
        return len(self.slices)

    def __repr__(self):
        s = "["
        if len(self.slices) > 1:
            for it in self.slices[0:-1]:
                s += str(it)
                s += ", "
        if len(self.slices) > 0:
            s += str(self.slices[-1])
        s += "]"
        return s


class ViewManager(MutableMapping):
    """Internal class to manage views into observation data objects."""

    def __init__(self, obj):
        self.obj = obj
        if not hasattr(obj, "_views"):
            self.obj._views = dict()

    # Mapping methods

    def __getitem__(self, key):
        view_name = key
        if view_name is None:
            # Make sure the fake internal intervals are created
            trigger = self.obj.intervals[None]
            view_name = self.obj.intervals.all_name
        if view_name not in self.obj._views:
            # View does not yet exist, create it.
            if key is not None and key not in self.obj.intervals:
                raise KeyError(
                    "Observation does not have interval list named '{}'".format(key)
                )
            self.obj._views[view_name] = View(self.obj, key)
            # Register deleter callback
            if key is not None:
                self.obj.intervals.register_delete_callback(key, self.__delitem__)
        return self.obj._views[view_name]

    def __delitem__(self, key):
        del self.obj._views[key]

    def __setitem__(self, key, value):
        raise RuntimeError("Cannot set views directly- simply access them.")

    def __iter__(self):
        return iter(self.obj)

    def __len__(self):
        return len(self.obj)

    def clear(self):
        self.obj._views.clear()


class ViewInterface(object):
    """Descriptor class for accessing the views in an observation.

    You can get a view of the data for a particular interval list just by accessing
    it with the name of the intervals object you want:

    obs.view["name_of_intervals"]

    Then you can use this to provide a view into either detdata or shared objects within
    the observation.  For example:

    print(obs.view["name_of_intervals"].detdata["signal"])

    obs.view["bad_pointing"].shared["boresight"][:] = np.array([0., 0., 0., 1.])

    """

    def __init__(self, **kwargs):
        super().__init__(**kwargs)

    def __get__(self, obj, cls=None):
        if obj is None:
            return self
        else:
            if not hasattr(obj, "_viewmgr"):
                obj._viewmgr = ViewManager(obj)
            return obj._viewmgr

    def __set__(self, obj, value):
        raise AttributeError("Cannot reset the view interface")

    def __delete__(self, obj):
        raise AttributeError("Cannot delete the view interface")<|MERGE_RESOLUTION|>--- conflicted
+++ resolved
@@ -94,13 +94,7 @@
         self.obj = obj
         self.key = key
         # Compute a list of slices for these intervals
-<<<<<<< HEAD
-        self.slices = [
-            slice(x.first, x.last + 1, 1) for x in self.obj.intervals[key]
-        ]
-=======
         self.slices = [slice(x.first, x.last + 1, 1) for x in self.obj.intervals[key]]
->>>>>>> c92547b6
         self.detdata = DetDataView(obj, self.slices)
         self.shared = SharedView(obj, self.slices)
 
