# Copyright (c) 2015-2021 by the parties listed in the AUTHORS file.
# All rights reserved.  Use of this source code is governed by
# a BSD-style license that can be found in the LICENSE file.

import os

import healpy as hp
import numpy as np

from .. import ops as ops
from .. import qarray as qa
from .._libtoast import healpix_pixels, stokes_weights
from ..healpix import HealpixPixels
<<<<<<< HEAD
from ..intervals import interval_dtype, IntervalList
=======
from ..intervals import IntervalList, interval_dtype
>>>>>>> c92547b6
from ..observation import default_values as defaults
from ._helpers import create_outdir, create_satellite_data
from .mpi import MPITestCase

from ..ops.jax_ops.qarray import mult as qa_mult

class PointingHealpixTest(MPITestCase):
    def setUp(self):
        fixture_name = os.path.splitext(os.path.basename(__file__))[0]
        self.outdir = create_outdir(self.comm, fixture_name)

    def test_pointing_matrix_healpix2(self):
        nside = 64
        npix = 12 * nside ** 2
        hpix = HealpixPixels(64)
        nest = True
        phivec = np.radians(
            [-360, -270, -180, -135, -90, -45, 0, 45, 90, 135, 180, 270, 360]
        )
        nsamp = phivec.size
        eps = 0.0
        cal = 1.0
        mode = "IQU"
        nnz = 3
        hwpang = np.zeros(nsamp)
        flags = np.zeros(nsamp, dtype=np.uint8)
        pixels = np.zeros(nsamp, dtype=np.int64)
        weights = np.zeros([nsamp, nnz], dtype=np.float64)
        theta = np.radians(135)
        psi = np.radians(135)
        quats = []
        xaxis, yaxis, zaxis = np.eye(3)
        for phi in phivec:
            phirot = qa.rotation(zaxis, phi)
            quats.append(qa.from_angles(theta, phi, psi))
        quats = np.vstack(quats)
        healpix_pixels(
            hpix,
            nest,
            quats.reshape(-1),
            flags,
            pixels,
        )
        stokes_weights(
            eps,
            cal,
            mode,
            quats.reshape(-1),
            hwpang,
            flags,
            weights.reshape(-1),
        )
        failed = False
        bad = np.logical_or(pixels < 0, pixels > npix - 1)
        nbad = np.sum(bad)
        if nbad > 0:
            print(
                "{} pixels are outside of the map. phi = {} deg".format(
                    nbad, np.degrees(phivec[bad])
                )
            )
            failed = True
        self.assertFalse(failed)
        return

    def test_pointing_matrix_healpix(self):
        nside = 64
        hpix = HealpixPixels(64)
        nest = True
        psivec = np.radians([-180, -135, -90, -45, 0, 45, 90, 135, 180])
        # psivec = np.radians([-180, 180])
        nsamp = psivec.size
        eps = 0.0
        cal = 1.0
        mode = "IQU"
        nnz = 3
        hwpang = np.zeros(nsamp)
        flags = np.zeros(nsamp, dtype=np.uint8)
        weights = np.zeros([nsamp, nnz], dtype=np.float64)
        pix = 49103
        theta, phi = hp.pix2ang(nside, pix, nest=nest)
        xaxis, yaxis, zaxis = np.eye(3)
        thetarot = qa.rotation(yaxis, theta)
        phirot = qa.rotation(zaxis, phi)
        pixrot = qa_mult(phirot, thetarot)
        quats = []
        for psi in psivec:
            psirot = qa.rotation(zaxis, psi)
            quats.append(qa_mult(pixrot, psirot))
        quats = np.vstack(quats)
        stokes_weights(
            eps,
            cal,
            mode,
            quats.reshape(-1),
            hwpang,
            flags,
            weights.reshape(-1),
        )
        weights_ref = []
        for quat in quats:
            theta, phi, psi = qa.to_angles(quat)
            weights_ref.append(np.array([1, np.cos(2 * psi), np.sin(2 * psi)]))
        weights_ref = np.vstack(weights_ref)
        failed = False
        for w1, w2, psi, quat in zip(weights_ref, weights, psivec, quats):
            # print("\npsi = {}, quat = {} : ".format(psi, quat), end="")
            if not np.allclose(w1, w2):
                print(
                    "Pointing weights do not agree: {} != {}".format(w1, w2), flush=True
                )
                failed = True
            else:
                # print("Pointing weights agree: {} == {}".format(w1, w2), flush=True)
                pass
        self.assertFalse(failed)
        return

    def test_pointing_matrix_healpix_hwp(self):
        nside = 64
        hpix = HealpixPixels(64)
        nest = True
        psivec = np.radians([-180, -135, -90, -45, 0, 45, 90, 135, 180])
        nsamp = len(psivec)
        eps = 0.0
        cal = 1.0
        mode = "IQU"
        nnz = 3
        flags = np.zeros(nsamp, dtype=np.uint8)
        pix = 49103
        theta, phi = hp.pix2ang(nside, pix, nest=nest)
        xaxis, yaxis, zaxis = np.eye(3)
        thetarot = qa.rotation(yaxis, theta)
        phirot = qa.rotation(zaxis, phi)
        pixrot = qa_mult(phirot, thetarot)
        quats = []
        for psi in psivec:
            psirot = qa.rotation(zaxis, psi)
            quats.append(qa_mult(pixrot, psirot))
        quats = np.vstack(quats)

        # First with HWP angle == 0.0
        hwpang = np.zeros(nsamp)
        weights_zero = np.zeros([nsamp, nnz], dtype=np.float64)
        stokes_weights(
            eps,
            cal,
            mode,
            quats.reshape(-1),
            hwpang,
            flags,
            weights_zero.reshape(-1),
        )

        # Now passing hwpang == None
        weights_none = np.zeros([nsamp, nnz], dtype=np.float64)
        stokes_weights(
            eps,
            cal,
            mode,
            quats.reshape(-1),
            None,
            flags,
            weights_none.reshape(-1),
        )
        # print("")
        # for i in range(nsamp):
        #     print(
        #         "HWP zero:  {} {} | {} {} {}".format(
        #             psivec[i],
        #             pixels_zero[i],
        #             weights_zero[i][0],
        #             weights_zero[i][1],
        #             weights_zero[i][2],
        #         )
        #     )
        #     print(
        #         "    none:  {} {} | {} {} {}".format(
        #             psivec[i],
        #             pixels_none[i],
        #             weights_none[i][0],
        #             weights_none[i][1],
        #             weights_none[i][2],
        #         )
        #     )
        failed = False

        if not np.allclose(weights_zero, weights_none):
            print(
                "HWP weights do not agree {} != {}".format(weights_zero, weights_none)
            )
            failed = True

        self.assertFalse(failed)
        return

    def test_hpix_simple(self):
        # Create a fake satellite data set for testing
        data = create_satellite_data(self.comm)

        detpointing = ops.PointingDetectorSimple()
        pixels = ops.PixelsHealpix(
            nside=64,
            detector_pointing=detpointing,
        )
        pixels.apply(data)

        # Also make a copy using a python codepath
        detpointing.use_python = True
        detpointing.quats = "pyquat"
        pixels.use_python = True
        pixels.quats = "pyquat"
        pixels.pixels = "pypix"
        pixels.apply(data)

        for ob in data.obs:
            np.testing.assert_array_equal(
                ob.detdata[defaults.pixels], ob.detdata["pypix"]
            )

        rank = 0
        if self.comm is not None:
            rank = self.comm.rank

        handle = None
        if rank == 0:
            handle = open(os.path.join(self.outdir, "out_test_hpix_simple_info"), "w")
        data.info(handle=handle)
        if rank == 0:
            handle.close()

    def test_pixweight_pipe(self):
        # Create a fake satellite data set for testing
        data = create_satellite_data(self.comm)

        detpointing = ops.PointingDetectorSimple()
        pixels = ops.PixelsHealpix(
            nside=64,
            detector_pointing=detpointing,
        )
        weights = ops.StokesWeights(
            mode="IQU",
            hwp_angle=defaults.hwp_angle,
            detector_pointing=detpointing,
        )
        pipe = ops.Pipeline(operators=[pixels, weights])
        pipe.apply(data)

        # Also make a copy using a python codepath
        detpointing.use_python = True
        detpointing.quats = "pyquat"
        pixels.use_python = True
        pixels.quats = "pyquat"
        pixels.pixels = "pypixels"
        pixels.apply(data)
        weights.use_python = True
        weights.quats = "pyquat"
        weights.weights = "pyweight"
        weights.apply(data)

        for ob in data.obs:
            np.testing.assert_allclose(
                ob.detdata[defaults.weights], ob.detdata["pyweight"]
            )
            np.testing.assert_equal(ob.detdata[defaults.pixels], ob.detdata["pypixels"])

        rank = 0
        if self.comm is not None:
            rank = self.comm.rank

        handle = None
        if rank == 0:
            handle = open(os.path.join(self.outdir, "out_test_pixweight_pipe"), "w")
        data.info(handle=handle)
        if rank == 0:
            handle.close()

    def test_hpix_interval(self):
        data = create_satellite_data(self.comm)

        full_intervals = "full_intervals"
        half_intervals = "half_intervals"
        for obs in data.obs:
            times = obs.shared[defaults.times]
            nsample = len(times)
            intervals1 = np.array(
                [(times[0], times[-1], 0, nsample - 1)], dtype=interval_dtype
            ).view(np.recarray)
            intervals2 = np.array(
                [(times[0], times[nsample // 2], 0, nsample // 2)], dtype=interval_dtype
            ).view(np.recarray)
            obs.intervals[full_intervals] = IntervalList(times, intervals=intervals1)
            obs.intervals[half_intervals] = IntervalList(times, intervals=intervals2)

        detpointing = ops.PointingDetectorSimple(view=half_intervals)
        pixels = ops.PixelsHealpix(
            nside=64,
            detector_pointing=detpointing,
            view=full_intervals,
        )
        with self.assertRaises(RuntimeError):
            pixels.apply(data)

        # NOTE:  the detector pointing operator has no way of knowing that it is being
        # called again with a different set of intervals.  It will see the existing
        # detector pointing object and skip it.  So we delete it first.
        ops.Delete(detdata=[detpointing.quats, pixels.pixels]).apply(data)

        detpointing.view = full_intervals
        pixels.view = half_intervals
        pixels.apply(data)

    def test_weights_hwpnull(self):
        # Create a fake satellite data set for testing
        data = create_satellite_data(self.comm)

        detpointing = ops.PointingDetectorSimple()
        weights = ops.StokesWeights(mode="IQU", detector_pointing=detpointing)
        weights.apply(data)

        rank = 0
        if self.comm is not None:
            rank = self.comm.rank

        handle = None
        if rank == 0:
            handle = open(os.path.join(self.outdir, "out_test_weights_hwpnull"), "w")
        data.info(handle=handle)
        if rank == 0:
            handle.close()<|MERGE_RESOLUTION|>--- conflicted
+++ resolved
@@ -11,11 +11,7 @@
 from .. import qarray as qa
 from .._libtoast import healpix_pixels, stokes_weights
 from ..healpix import HealpixPixels
-<<<<<<< HEAD
-from ..intervals import interval_dtype, IntervalList
-=======
 from ..intervals import IntervalList, interval_dtype
->>>>>>> c92547b6
 from ..observation import default_values as defaults
 from ._helpers import create_outdir, create_satellite_data
 from .mpi import MPITestCase
