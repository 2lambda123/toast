# Copyright (c) 2015-2020 by the parties listed in the AUTHORS file.
# All rights reserved.  Use of this source code is governed by
# a BSD-style license that can be found in the LICENSE file.

from ..timing import function_timer_stackskip
from ..traits import TraitConfig
from ..utils import Logger


class Operator(TraitConfig):
    """Base class for Operators.

    An operator has methods which work with a toast.dist.Data object.  This base class
    defines some interfaces and also some common helper methods.

    """

    def __init__(self, **kwargs):
        super().__init__(**kwargs)

    def _exec(self, data, detectors=None, **kwargs):
        raise NotImplementedError("Fell through to Operator base class")

    @function_timer_stackskip
    def exec(self, data, detectors=None, use_accel=False, **kwargs):
        """Perform operations on a Data object.

        If a list of detectors is specified, only process these detectors.  Any extra
        kwargs are passed to the derived class internal method.

        Accelerator use:  If the derived class supports OpenACC and all the required
        data objects exist on the device, then the `_exec()` method will be called
        with the "use_accel=True" option.  Any operator that returns "True" from its
        _supports_accel() method should also accept the "use_accel" keyword argument.

        Args:
            data (toast.Data):  The distributed data.
            detectors (list):  A list of detector names or indices.  If None, this
                indicates a list of all detectors.

        Returns:
            None

        """
        log = Logger.get()
        if self.enabled:
            if use_accel and not self.accel_have_requires(data):
                msg = f"Operator {self.name} exec: required inputs not on device. "
                msg += "There is likely a problem with a Pipeline or the "
                msg += "operator dependencies."
                raise RuntimeError(msg)
            self._exec(
                data,
                detectors=detectors,
                use_accel=use_accel,
                **kwargs,
            )
        else:
            if data.comm.world_rank == 0:
                msg = f"Operator {self.name} is disabled, skipping call to exec()"
                log.debug(msg)

    def _finalize(self, data, **kwargs):
        raise NotImplementedError("Fell through to Operator base class")

    @function_timer_stackskip
    def finalize(self, data, use_accel=False, **kwargs):
        """Perform any final operations / communication.

        A call to this function indicates that all calls to the 'exec()' method are
        complete, and the operator should perform any final actions.  Any extra
        kwargs are passed to the derived class internal method.

        Args:
            data (toast.Data):  The distributed data.

        Returns:
            (value):  None or an Operator-dependent result.

        """
        log = Logger.get()
        if self.enabled:
            if use_accel and not self.accel_have_requires(data):
                msg = f"Operator {self.name} finalize: required inputs not on device. "
                msg += "There is likely a problem with a Pipeline or the "
                msg += "operator dependencies."
                raise RuntimeError(msg)
            return self._finalize(data, use_accel=use_accel, **kwargs)
        else:
            if data.comm.world_rank == 0:
                msg = f"Operator {self.name} is disabled, skipping call to finalize()"
                log.debug(msg)

    @function_timer_stackskip
    def apply(self, data, detectors=None, use_accel=False, **kwargs):
        """Run exec() and finalize().

        This is a convenience wrapper that calls exec() exactly once with an optional
        detector list and then immediately calls finalize().  This is really only
        useful when working interactively to save a bit of typing.  When a `Pipeline`
        is calling other operators it will always use exec() and finalize() explicitly.

        After calling this, any future calls to exec() may produce unexpected results,
        since finalize() has already been called.

        Args:
            data (toast.Data):  The distributed data.
            detectors (list):  A list of detector names or indices.  If None, this
                indicates a list of all detectors.

        Returns:
            (value):  None or an Operator-dependent result.

        """
        self.exec(data, detectors, use_accel=use_accel, **kwargs)
        return self.finalize(data, use_accel=use_accel, **kwargs)

    def _requires(self):
        raise NotImplementedError("Fell through to Operator base class")
        return dict()

    def requires(self):
        """Dictionary of Observation keys directly used by this Operator.

        This dictionary should have 5 keys, each containing a list of "global",
        "metadata", "detdata", "shared", and "intervals" fields.  Global keys are
        contained in the top-level data object.  Metadata keys are those contained
        in the primary observation dictionary.  Detdata, shared, and intervals keys are
        those contained in the "detdata", "shared", and "intervals" observation
        attributes.

        Returns:
            (dict):  The keys in the Observation dictionary required by the operator.

        """
        # Ensure that all keys exist
        req = self._requires()
        for key in ["global", "meta", "detdata", "shared", "intervals"]:
            if key not in req:
                req[key] = list()
        # All operators use an implied interval list of the full sample range
        if None not in req["intervals"]:
            req["intervals"].append(None)
        return req

    def _provides(self):
        raise NotImplementedError("Fell through to Operator base class")
        return dict()

    def provides(self):
        """Dictionary of Observation keys created by this Operator.

        This dictionary should have 5 keys, each containing a list of "global",
        "metadata", "detdata", "shared", and "intervals" fields.  Global keys are
        contained in the top-level data object.  Metadata keys are those contained
        in the primary observation dictionary.  Detdata, shared, and intervals keys are
        those contained in the "detdata", "shared", and "intervals" observation
        attributes.

        Returns:
            (dict):  The keys in the Observation dictionary that will be created
                or modified.

        """
        # Ensure that all keys exist
        prov = self._provides()
        for key in ["global", "meta", "detdata", "shared", "intervals"]:
            if key not in prov:
                prov[key] = list()
        return prov

    def _supports_accel(self):
        return False

    def supports_accel(self):
        """Query whether the operator supports OpenACC

        Returns:
            (bool):  True if the operator can use OpenACC, else False.

        """
        return self._supports_accel()

    def accel_have_requires(self, data):
        # Helper function to determine if all requirements are met to use accelerator
        # for a data object.
        log = Logger.get()
        if not self.supports_accel():
            # No support for OpenACC
            return False
        all_present = True
        req = self.requires()
        for ob in data.obs:
            for key in req["detdata"]:
                if not ob.detdata.accel_exists(key):
                    msg = f"{self.name}:  obs {ob.name}, detdata {key} not on device"
                    all_present = False
                else:
                    msg = f"{self.name}:  obs {ob.name}, detdata {key} is on device"
                log.verbose(msg)
            for key in req["shared"]:
                if not ob.shared.accel_exists(key):
                    msg = f"{self.name}:  obs {ob.name}, shared {key} not on device"
                    all_present = False
                else:
                    msg = f"{self.name}:  obs {ob.name}, shared {key} is on device"
                log.verbose(msg)
<<<<<<< HEAD
            # FIXME: check intervals too eventually
=======
            for key in req["intervals"]:
                if not ob.intervals.accel_exists(key):
                    msg = f"{self.name}:  obs {ob.name}, intervals {key} not on device"
                    all_present = False
                else:
                    msg = f"{self.name}:  obs {ob.name}, intervals {key} is on device"
                log.verbose(msg)
>>>>>>> c92547b6
        if all_present:
            log.verbose(f"{self.name}:  obs {ob.name} all required inputs on device")
        else:
            log.verbose(
                f"{self.name}:  obs {ob.name} some required inputs not on device"
            )
        return all_present

    @classmethod
    def get_class_config_path(cls):
        return "/operators/{}".format(cls.__qualname__)

    def get_config_path(self):
        if self.name is None:
            return None
        return "/operators/{}".format(self.name)

    @classmethod
    def get_class_config(cls, input=None):
        """Return a dictionary of the default traits of an Operator class.

        This returns a new or appended dictionary.  The class instance properties are
        contained in a dictionary found in result["operators"][cls.name].

        If the specified named location in the input config already exists then an
        exception is raised.

        Args:
            input (dict):  The optional input dictionary to update.

        Returns:
            (dict):  The created or updated dictionary.

        """
        return super().get_class_config(section="operators", input=input)

    def get_config(self, input=None):
        """Return a dictionary of the current traits of an Operator *instance*.

        This returns a new or appended dictionary.  The operator instance properties are
        contained in a dictionary found in result["operators"][self.name].

        If the specified named location in the input config already exists then an
        exception is raised.

        Args:
            input (dict):  The optional input dictionary to update.

        Returns:
            (dict):  The created or updated dictionary.

        """
        return super().get_config(section="operators", input=input)

    @classmethod
    def translate(cls, props):
        """Given a config dictionary, modify it to match the current API."""
        # For operators, the derived classes should implement this method as needed
        # and then call super().translate(props) to trigger this method.  Here we strip
        # the 'API' key from the config.
        props = super().translate(props)
        if "API" in props:
            del props["API"]
        return props<|MERGE_RESOLUTION|>--- conflicted
+++ resolved
@@ -205,9 +205,6 @@
                 else:
                     msg = f"{self.name}:  obs {ob.name}, shared {key} is on device"
                 log.verbose(msg)
-<<<<<<< HEAD
-            # FIXME: check intervals too eventually
-=======
             for key in req["intervals"]:
                 if not ob.intervals.accel_exists(key):
                     msg = f"{self.name}:  obs {ob.name}, intervals {key} not on device"
@@ -215,7 +212,6 @@
                 else:
                     msg = f"{self.name}:  obs {ob.name}, intervals {key} is on device"
                 log.verbose(msg)
->>>>>>> c92547b6
         if all_present:
             log.verbose(f"{self.name}:  obs {ob.name} all required inputs on device")
         else:
