# Copyright (c) 2015-2020 by the parties listed in the AUTHORS file.
# All rights reserved.  Use of this source code is governed by
# a BSD-style license that can be found in the LICENSE file.

import copy
import os

import astropy.io.fits as pf
import numpy as np
import scipy.signal
import traitlets
from astropy import units as u

<<<<<<< HEAD
from ..intervals import interval_dtype
=======
from .. import qarray as qa
from .._libtoast import filter_poly2D, filter_polynomial, subtract_mean, sum_detectors
from ..intervals import interval_dtype
from ..mpi import MPI, Comm, MPI_Comm, use_mpi
from ..noise import Noise
>>>>>>> 6a0188ee
from ..observation import default_values as defaults
from ..timing import function_timer
from ..traits import (
    Bool,
    Instance,
    Int,
    List,
    Quantity,
    Tuple,
    Unicode,
    trait_docs,
)
from ..utils import Logger, Timer
from .arithmetic import Combine
from .copy import Copy
from .delete import Delete
from .noise_estimation_utils import autocov_psd, crosscov_psd, flagged_running_average
from .operator import Operator
from .polyfilter import CommonModeFilter
from .scan_healpix import ScanHealpixMap, ScanHealpixMask


@trait_docs
class NoiseEstim(Operator):
    """Noise estimation operator"""

    API = Int(0, help="Internal interface version for this operator")

    times = Unicode(
        defaults.times,
        help="Observation shared key for timestamps",
    )

    detector_pointing = Instance(
        klass=Operator,
        allow_none=True,
        help="Operator that translates boresight pointing into detector frame.  "
        "Only relevant if `maskfile` and/or `mapfile` are set",
    )

    pixel_dist = Unicode(
        "pixel_dist",
        help="The Data key where the PixelDistribution object is located.  "
        "Only relevant if `maskfile` and/or `mapfile` are set",
    )

    pixel_pointing = Instance(
        klass=Operator,
        allow_none=True,
        help="An instance of a pixel pointing operator.  "
        "Only relevant if `maskfile` and/or `mapfile` are set",
    )

    stokes_weights = Instance(
        klass=Operator,
        allow_none=True,
        help="An instance of a Stokes weights operator.  "
        "Only relevant if `mapfile` is set",
    )

    det_data = Unicode(
        defaults.det_data,
        help="Observation detdata key apply filtering to",
    )

    det_flags = Unicode(
        defaults.det_flags,
        allow_none=True,
        help="Observation detdata key for flags to use",
    )

    det_flag_mask = Int(
        defaults.det_mask_invalid, help="Bit mask value for optional detector flagging"
    )

    mask_flags = Unicode(
        defaults.det_flags,
        allow_none=True,
        help="Observation detdata key for processing mask flags",
    )

    mask_flag_mask = Int(
        defaults.det_mask_invalid, help="Bit mask for raising processing mask flags"
    )

    shared_flags = Unicode(
        defaults.shared_flags,
        allow_none=True,
        help="Observation shared key for telescope flags to use",
    )

    shared_flag_mask = Int(
        defaults.shared_mask_invalid, help="Bit mask value for optional shared flagging"
    )

    out_model = Unicode(
        None, allow_none=True, help="Create a new noise model with this name"
    )

    output_dir = Unicode(
        ".",
        help="If specified, write output data products to this directory",
    )

    maskfile = Unicode(
        None,
        allow_none=True,
        help="Optional HEALPix processing mask",
    )

    mapfile = Unicode(
        None,
        allow_none=True,
        help="Optional HEALPix map to sample and subtract from the signal",
    )

    pol = Bool(True, help="Sample also the polarized part of the map")

    save_cov = Bool(False, help="Save also the sample covariance")

    nbin_psd = Int(1000, allow_none=True, help="Bin the resulting PSD")

    lagmax = Int(10000, help="Maximum lag to consider for the covariance function")

    stationary_period = Quantity(
        86400 * u.s,
        help="Break the observation into several estimation periods of this length",
    )

    nosingle = Bool(
        False, help="Do not evaluate individual PSDs.  Overridden by `pairs`"
    )

    nocross = Bool(True, help="Do not evaluate cross-PSDs.  Overridden by `pairs`")

    nsum = Int(1, help="Downsampling factor for decimated data")

    naverage = Int(100, help="Smoothing kernel width for downsampled data")

    view = Unicode(
        None, allow_none=True, help="Only measure the covariance within each view"
    )

    pairs = List(
        default_value=None,
        trait=Tuple,
        allow_none=True,
        help="Detector pairs to estimate noise for.  Overrides `nosingle` and `nocross`",
    )

    focalplane_key = Unicode(
        None, allow_none=True, help="When set, PSDs are measured over averaged TODs"
    )

    @traitlets.validate("detector_pointing")
    def _check_detector_pointing(self, proposal):
        detpointing = proposal["value"]
        if detpointing is not None:
            if not isinstance(detpointing, Operator):
                raise traitlets.TraitError(
                    "detector_pointing should be an Operator instance"
                )
            # Check that this operator has the traits we expect
            for trt in [
                "view",
                "boresight",
                "shared_flags",
                "shared_flag_mask",
                "quats",
                "coord_in",
                "coord_out",
            ]:
                if not detpointing.has_trait(trt):
                    msg = f"detector_pointing operator should have a '{trt}' trait"
                    raise traitlets.TraitError(msg)
        return detpointing

    @traitlets.validate("det_flag_mask")
    def _check_det_flag_mask(self, proposal):
        check = proposal["value"]
        if check < 0:
            raise traitlets.TraitError("Flag mask should be a positive integer")
        return check

    def __init__(self, **kwargs):
        super().__init__(**kwargs)
        return

    @function_timer
    def _redistribute(self, obs):
        log = Logger.get()
        timer = Timer()
        timer.start()
        if obs.comm_col is not None and obs.comm_col.size > 1:
            self.redistribute = True
            # Redistribute the data so each process has all detectors
            # for some sample range
            # Duplicate just the fields of the observation we will use
            dup_shared = [self.times]
            if self.shared_flags is not None:
                dup_shared.append(self.shared_flags)
            dup_detdata = [self.det_data]
            if self.det_flags is not None:
                dup_detdata.append(self.det_flags)
            dup_intervals = list()
            temp_obs = obs.duplicate(
                times=self.times,
                meta=list(),
                shared=dup_shared,
                detdata=dup_detdata,
                intervals=dup_intervals,
            )
            log.debug_rank(
                f"{obs.comm.group:4} : Duplicated observation in",
                comm=temp_obs.comm.comm_group,
                timer=timer,
            )
            # Redistribute this temporary observation to be distributed by samples
            temp_obs.redistribute(1, times=self.times, override_sample_sets=None)
            log.debug_rank(
                f"{obs.comm.group:4} : Redistributed observation in",
                comm=temp_obs.comm.comm_group,
                timer=timer,
            )
            comm = None
        else:
            self.redistribute = False
            temp_obs = obs

        return temp_obs

    @function_timer
    def _re_redistribute(self, obs, temp_obs):
        log = Logger.get()
        timer = Timer()
        timer.start()
        if self.redistribute:
            # Redistribute data back
            temp_obs.redistribute(
                obs.dist.process_rows,
                times=self.times,
                override_sample_sets=obs.dist.sample_sets,
            )
            log.debug_rank(
                f"{temp_obs.comm.group:4} : Re-redistributed observation in",
                comm=temp_obs.comm.comm_group,
                timer=timer,
            )
            # Copy data to original observation
            obs.detdata[self.det_data][:] = temp_obs.detdata[self.det_data][:]
            log.debug_rank(
                f"{temp_obs.comm.group:4} : Copied observation data in",
                comm=temp_obs.comm.comm_group,
                timer=timer,
            )
            self.redistribute = False
        return

    @function_timer
    def _exec(self, data, detectors=None, **kwargs):
        if detectors is not None:
            msg = "NoiseEstim cannot be run in batch mode"
            raise RuntimeError(msg)

        log = Logger.get()

        if self.focalplane_key is not None:
            if self.pairs is not None:
                msg = "focalplane_key is not compatible with pairs"
                raise RuntimeError(msg)
            # Measure the averages of the signal across the focalplane
            Copy(detdata=[(self.det_data, "temp_signal")]).apply(data)
            CommonModeFilter(
                det_data="temp_signal",
                det_flags=self.det_flags,
                det_flag_mask=self.det_flag_mask,
                focalplane_key=self.focalplane_key,
            ).apply(data)
            Combine(
                op="subtract",
                first=self.det_data,
                second="temp_signal",
                output=self.det_data,
            ).apply(data)
            Delete(detdata="temp_signal")

        if self.mapfile is not None:
            if self.pol:
                weights = self.stokes_weights
            else:
                weights = None
            scan_map = ScanHealpixMap(
                file=self.mapfile,
                det_data=self.det_data,
                subtract=True,
                pixel_dist=self.pixel_dist,
                pixel_pointing=self.pixel_pointing,
                stokes_weights=weights,
            )
            scan_map.apply(data, detectors=detectors)

        if self.maskfile is not None:
            scan_mask = ScanHealpixMask(
                file=self.maskfile,
                det_flags=self.mask_flags,
                def_flags_value=self.mask_bit,
                pixel_dist=self.pixel_dist,
                pixel_pointing=self.pixel_pointing,
            )
            scan_mask.apply(data, detectors=detectors)

        for orig_obs in data.obs:

            obs = self._redistribute(orig_obs)

            if self.focalplane_key is not None:
                # Pick just one detector to represent each key value
                fp = obs.telescope.focalplane
                det_names = []
                key2det = {}
                det2key = {}
                for det in obs.all_detectors:
                    key = fp[det][self.focalplane_key]
                    if key not in key2det:
                        det_names.append(det)
                        key2det[key] = det
                        det2key[det] = key
                pairs = []
                for det1 in key2det.values():
                    for det2 in key2det.values():
                        if det1 == det2 and self.nosingle:
                            continue
                        if det1 != det2 and self.nocross:
                            continue
                        pairs.append([det1, det2])
            else:
                det2key = None
                det_names = obs.all_detectors
                ndet = len(det_names)
                if self.pairs is not None:
                    pairs = self.pairs
                else:
                    # Construct a list of detector pairs
                    pairs = []
                    for idet1 in range(ndet):
                        det1 = det_names[idet1]
                        for idet2 in range(idet1, ndet):
                            det2 = det_names[idet2]
                            if det1 == det2 and self.nosingle:
                                continue
                            if det1 != det2 and self.nocross:
                                continue
                            pairs.append([det1, det2])

            times = np.array(obs.shared[self.times])
            nsample = times.size

            shared_flags = np.zeros(times.size, dtype=bool)
            if self.shared_flags is not None:
                shared_flags[:] = (
                    obs.shared[self.shared_flags].data & self.shared_flag_mask
                ) != 0

            fsample = obs.telescope.focalplane.sample_rate.to_value(u.Hz)

            fileroot = f"{self.name}_{obs.name}"

<<<<<<< HEAD
            if self.view is None:
                intervals = np.array(
                    [
                        (times[0], times[-1], 0, nsample - 1),
                    ],
                    dtype=interval_dtype,
                )
            else:
                intervals = obs.intervals[self.view]
=======
            intervals = obs.intervals[self.view].data
>>>>>>> 6a0188ee

            # self.highpass_signal(obs, comm, intervals)

            # Extend the gap between intervals to prevent sample pairs
            # that cross the gap.

            gap_min = self.lagmax + 1
            # Downsampled data requires longer gaps
            gap_min_nsum = self.lagmax * self.nsum + 1

            gapflags = np.zeros_like(shared_flags)
            gapflags_nsum = np.zeros_like(shared_flags)
            for ival1, ival2 in zip(intervals[:-1], intervals[1:]):
                gap_start = ival1.last + 1
                gap_stop = max(gap_start + gap_min, ival2.first)
                if gap_stop >= ival2.last:
                    msg = f"Gap from samples {ival1.last+1} to {ival2.first}"
                    msg += " extended through next good data interval.  Use "
                    msg += "different / no intervals or shorter lagmax."
                    log.warning(msg)
                gap_stop_nsum = max(gap_start + gap_min_nsum, ival2.first)
                gapflags[gap_start:gap_stop] = True
                gapflags_nsum[gap_start:gap_stop_nsum] = True

            # Re-use this flag array
            flags = np.zeros(times.size, dtype=bool)

            noise_dets = list()
            noise_freqs = dict()
            noise_psds = dict()

            for det1, det2 in pairs:
                if det1 not in det_names or det2 not in det_names:
                    # User-specified pair is invalid
                    continue
                signal1 = obs.detdata[self.det_data][det1]
<<<<<<< HEAD
                flags1 = obs.detdata[self.det_flags][det1]
                flags = (flags1 & self.det_flag_mask) != 0
=======

                flags[:] = shared_flags
                if self.det_flags is not None:
                    flags[:] |= (
                        obs.detdata[self.det_flags][det1] & self.det_flag_mask
                    ) != 0

>>>>>>> 6a0188ee
                signal2 = None
                if det1 != det2:
                    signal2 = obs.detdata[self.det_data][det2]
<<<<<<< HEAD
                    flags2 = obs.detdata[self.det_flags][det2]
                    flags[(flags2 & self.det_flag_mask) != 0] = True
                flags[shared_flags] = True
=======
                    if self.det_flags is not None:
                        flags[:] |= (
                            obs.detdata[self.det_flags][det2] & self.det_flag_mask
                        ) != 0
>>>>>>> 6a0188ee

                if det2key is None:
                    det1_name = det1
                    det2_name = det2
                else:
                    det1_name = det2key[det1]
                    det2_name = det2key[det2]

                nse_freqs, nse_psd = self.process_noise_estimate(
                    obs,
                    signal1,
                    signal2,
                    flags,
                    gapflags,
                    gapflags_nsum,
                    times,
                    fsample,
                    fileroot,
                    det1_name,
                    det2_name,
                    intervals,
                )
                if obs.comm.group_rank == 0:
                    det_units = obs.detdata[self.det_data].units
                    if det_units == u.dimensionless_unscaled:
                        msg = f"Observation {obs.name}, detector data '{self.det_data}'"
                        msg += f" has no units.  Assuming Kelvin."
                        log.warning(msg)
                        det_units = u.K
                    psd_unit = det_units**2 * u.second
                    noise_dets.append(det1)
                    noise_freqs[det1] = nse_freqs * u.Hz
                    noise_psds[det1] = nse_psd * psd_unit

            self._re_redistribute(orig_obs, obs)

            if self.out_model is not None:
                # Create a noise model
                if data.comm.comm_group is not None:
                    noise_dets = data.comm.comm_group.bcast(noise_dets, root=0)
                    noise_freqs = data.comm.comm_group.bcast(noise_freqs, root=0)
                    noise_psds = data.comm.comm_group.bcast(noise_psds, root=0)
                orig_obs[self.out_model] = Noise(
                    detectors=noise_dets, freqs=noise_freqs, psds=noise_psds
                )

        return

    @function_timer
    def highpass_signal(self, obs, intervals):
        """Suppress the sub-harmonic modes in the TOD by high-pass
        filtering.
        """
        log = Logger.get()
        timer = Timer()
        timer.start()
        log.debug_rank("High-pass-filtering signal", comm=obs.comm.comm_group)
        for det in obs.local_detectors:
            signal = obs.detdata[self.det_data][det]
            flags = obs.detdata[self.det_flags][det] & self.det_flag_mask
            for ival in intervals:
                ind = slice(ival.first, ival.last + 1)
                sig = signal[ind]
                flg = flags[ind]
                trend = flagged_running_average(
                    sig, flg, self.lagmax, return_flags=False
                )
                sig -= trend
        log.debug_rank("TOD high pass", comm=obs.comm.comm_group, timer=timer)
        return

    @function_timer
    def decimate(self, x, flg, gapflg, intervals):
        # Low-pass filter with running average, then downsample
        xx = x.copy()
        flags = flg.copy()
        for ival in intervals:
            ind = slice(ival.first, ival.last + 1)
            xx[ind], flags[ind] = flagged_running_average(
                x[ind], flg[ind], self.naverage, return_flags=True
            )
        return xx[:: self.nsum].copy(), (flags + gapflg)[:: self.nsum].copy()

    # def highpass(self, x, flg):
    #     # Flagged real-space high pass filter
    #     xx = x.copy()
    #
    #     j = 0
    #     while j < x.size and flg[j]: j += 1
    #
    #     alpha = .999
    #
    #     for i in range(j+1, x.size):
    #         if flg[i]:
    #             xx[i] = x[j]
    #         else:
    #             xx[i] = alpha*(xx[j] + x[i] - x[j])
    #             j = i
    #
    #     xx /= alpha
    #     return xx

    @function_timer
    def log_bin(self, freq, nbin=100, fmin=None, fmax=None):
        if np.any(freq == 0):
            msg = "Logarithmic binning should not include zero frequency"
            raise Exception(msg)

        if fmin is None:
            fmin = np.amin(freq)
        if fmax is None:
            fmax = np.amax(freq)

        bins = np.logspace(
            np.log(fmin), np.log(fmax), num=nbin + 1, endpoint=True, base=np.e
        )
        bins[-1] *= 1.01  # Widen the last bin not to have a bin with one entry

        locs = np.digitize(freq, bins).astype(np.int32)
        hits = np.zeros(nbin + 2, dtype=np.int32)
        for loc in locs:
            hits[loc] += 1
        return locs, hits

    @function_timer
    def bin_psds(self, my_psds, fmin=None, fmax=None):
        my_binned_psds = []
        my_times = []
        binfreq0 = None

        for i in range(len(my_psds)):
            t0, _, freq, psd = my_psds[i]

            good = freq != 0

            if self.nbin_psd is not None:
                locs, hits = self.log_bin(
                    freq[good], nbin=self.nbin_psd, fmin=fmin, fmax=fmax
                )
                binfreq = np.zeros(hits.size)
                for loc, f in zip(locs, freq[good]):
                    binfreq[loc] += f
                binfreq = binfreq[hits != 0] / hits[hits != 0]
            else:
                binfreq = freq
                hits = np.ones(len(binfreq))

            if binfreq0 is None:
                binfreq0 = binfreq
            else:
                if np.any(binfreq != binfreq0):
                    msg = "Binned PSD frequencies change"
                    raise RuntimeError(msg)

            if self.nbin_psd is not None:
                binpsd = np.zeros(hits.size)
                for loc, p in zip(locs, psd[good]):
                    binpsd[loc] += p
                binpsd = binpsd[hits != 0] / hits[hits != 0]
            else:
                binpsd = psd

            my_times.append(t0)
            my_binned_psds.append(binpsd)
        return my_binned_psds, my_times, binfreq0

    @function_timer
    def discard_outliers(self, binfreq, all_psds, all_times, all_cov):
        log = Logger.get()

        all_psds = copy.deepcopy(all_psds)
        all_times = copy.deepcopy(all_times)
        if self.save_cov:
            all_cov = copy.deepcopy(all_cov)

        nrow, ncol = np.shape(all_psds)

        # Discard empty PSDs

        i = 1
        nempty = 0
        while i < nrow:
            p = all_psds[i]
            if np.all(p == 0) or np.any(np.isnan(p)):
                del all_psds[i]
                del all_times[i]
                if self.save_cov:
                    del all_cov[i]
                nrow -= 1
                nempty += 1
            else:
                i += 1

        if nempty > 0:
            log.debug(f"Discarded {nempty} empty or NaN psds")

        # Throw away outlier PSDs by comparing the PSDs in specific bins

        if nrow < 10:
            nbad = 0
        else:
            all_good = np.isfinite(np.sum(all_psds, 1))
            for col in range(ncol - 1):
                if binfreq[col] < 0.001:
                    continue

                # Local outliers

                psdvalues = np.array([x[col] for x in all_psds])
                smooth_values = scipy.signal.medfilt(psdvalues, 11)
                good = np.ones(psdvalues.size, dtype=np.bool)
                good[psdvalues == 0] = False

                for i in range(10):
                    # Local test
                    diff = np.zeros(psdvalues.size)
                    diff[good] = np.log(psdvalues[good]) - np.log(smooth_values[good])
                    sdev = np.std(diff[good])
                    good[np.abs(diff) > 5 * sdev] = False
                    # Global test
                    diff = np.zeros(psdvalues.size)
                    diff[good] = np.log(psdvalues[good]) - np.mean(
                        np.log(psdvalues[good])
                    )
                    sdev = np.std(diff[good])
                    good[np.abs(diff) > 5 * sdev] = False

                all_good[np.logical_not(good)] = False

            bad = np.logical_not(all_good)
            nbad = np.sum(bad)
            if nbad > 0:
                for ii in np.argwhere(bad).ravel()[::-1]:
                    del all_psds[ii]
                    del all_times[ii]
                    if self.save_cov:
                        del all_cov[ii]

            if nbad > 0:
                log.debug(f"Masked extra {nbad} psds due to outliers.")
        return all_psds, all_times, nempty + nbad, all_cov

    @function_timer
    def save_psds(
        self, binfreq, all_psds, all_times, det1, det2, fsample, rootname, all_cov
    ):
        log = Logger.get()
        timer = Timer()
        timer.start()
        if det1 == det2:
            fn_out = os.path.join(self.output_dir, f"{rootname}_{det1}.fits")
        else:
            fn_out = os.path.join(self.output_dir, f"{rootname}_{det1}_{det2}.fits")
        all_psds = np.vstack([binfreq, all_psds])

        hdulist = [pf.PrimaryHDU()]

        cols = []
        cols.append(pf.Column(name="OBT", format="D", array=all_times))
        coldefs = pf.ColDefs(cols)
        hdu1 = pf.BinTableHDU.from_columns(coldefs)
        hdu1.header["RATE"] = fsample, "Sampling rate"
        hdulist.append(hdu1)

        cols = []
        cols.append(pf.Column(name="PSD", format=f"{binfreq.size}E", array=all_psds))
        coldefs = pf.ColDefs(cols)
        hdu2 = pf.BinTableHDU.from_columns(coldefs)
        hdu2.header["EXTNAME"] = str(det1), "Detector"
        hdu2.header["DET1"] = str(det1), "Detector1"
        hdu2.header["DET2"] = str(det2), "Detector2"
        hdulist.append(hdu2)

        if self.save_cov:
            all_cov = np.array(all_cov)
            cols = []
            nrow, ncol, nsamp = np.shape(all_cov)
            cols.append(
                pf.Column(
                    name="HITS",
                    format=f"{nsamp}J",
                    array=np.ascontiguousarray(all_cov[:, 0, :]),
                )
            )
            cols.append(
                pf.Column(
                    name="COV",
                    format=f"{nsamp}E",
                    array=np.ascontiguousarray(all_cov[:, 1, :]),
                )
            )
            coldefs = pf.ColDefs(cols)
            hdu3 = pf.BinTableHDU.from_columns(coldefs)
            hdu3.header["EXTNAME"] = str(det1), "Detector"
            hdu3.header["DET1"] = str(det1), "Detector1"
            hdu3.header["DET2"] = str(det2), "Detector2"
            hdulist.append(hdu3)

        hdulist = pf.HDUList(hdulist)

        with open(fn_out, "wb") as fits_out:
            hdulist.writeto(fits_out, overwrite=True)

        log.debug(f"Detector {det1} vs. {det2} PSDs stored in {fn_out}")

        return

    @function_timer
    def process_downsampled_noise_estimate(
        self,
        timestamps,
        fsample,
        signal1,
        signal2,
        flags,
        gapflags_nsum,
        local_intervals,
        my_psds1,
        my_cov1,
        comm,
    ):
        # Get another PSD for a down-sampled TOD to measure the
        # low frequency power

        timestamps_decim = timestamps[:: self.nsum]
        # decimate() will smooth and downsample the signal in
        # each valid interval separately
        signal1_decim, flags_decim = self.decimate(
            signal1, flags, gapflags_nsum, local_intervals
        )
        if signal2 is not None:
            signal2_decim, flags_decim = self.decimate(
                signal2, flags, gapflags_nsum, local_intervals
            )

        stationary_period = self.stationary_period.to_value(u.s)
        lagmax = min(self.lagmax, timestamps_decim.size)
        if signal2 is None:
            result = autocov_psd(
                timestamps_decim,
                signal1_decim,
                flags_decim,
                lagmax,
                stationary_period,
                fsample / self.nsum,
                comm=comm,
                return_cov=self.save_cov,
            )
        else:
            result = crosscov_psd(
                timestamps_decim,
                signal1_decim,
                signal2_decim,
                flags_decim,
                lagmax,
                stationary_period,
                fsample / self.nsum,
                comm=comm,
                return_cov=self.save_cov,
            )
        if self.save_cov:
            my_psds2, my_cov2 = result
        else:
            my_psds2, my_cov2 = result, None

        # Ensure the two sets of PSDs are of equal length

        my_new_psds1 = []
        my_new_psds2 = []
        if self.save_cov:
            my_new_cov1 = []
            my_new_cov2 = []
        i = 0
        while i < min(len(my_psds1), len(my_psds2)):
            t1 = my_psds1[i][0]
            t2 = my_psds2[i][0]
            if np.isclose(t1, t2):
                my_new_psds1.append(my_psds1[i])
                my_new_psds2.append(my_psds2[i])
                if self.save_cov:
                    my_new_cov1.append(my_cov1[i])
                    my_new_cov2.append(my_cov2[i])
                i += 1
            else:
                if t1 < t2:
                    del my_psds1[i]
                    if self._cov:
                        del my_cov1[i]
                else:
                    del my_psds2[i]
                    if self._cov:
                        del my_cov1[i]
        my_psds1 = my_new_psds1
        my_psds2 = my_new_psds2
        if self.save_cov:
            my_cov1 = my_new_cov1
            my_cov2 = my_new_cov2

        if len(my_psds1) != len(my_psds2):
            while my_psds1[-1][0] > my_psds2[-1][0]:
                del my_psds1[-1]
                if self.save_cov:
                    del my_cov1[-1]
            while my_psds1[-1][0] < my_psds2[-1][0]:
                del my_psds2[-1]
                if self.save_cov:
                    del my_cov2[-1]
        return my_psds1, my_cov1, my_psds2, my_cov2

    @function_timer
    def process_noise_estimate(
        self,
        obs,
        signal1,
        signal2,
        flags,
        gapflags,
        gapflags_nsum,
        timestamps,
        fsample,
        fileroot,
        det1,
        det2,
        local_intervals,
    ):
        log = Logger.get()
        # High pass filter the signal to avoid aliasing
        # self.highpass(signal1, noise_flags)
        # self.highpass(signal2, noise_flags)

        # Compute the autocovariance function and the matching
        # PSD for each stationary interval

        timer = Timer()
        timer.start()
        stationary_period = self.stationary_period.to_value(u.s)
        if signal2 is None:
            result = autocov_psd(
                timestamps,
                signal1,
                flags + gapflags,
                self.lagmax,
                stationary_period,
                fsample,
                comm=obs.comm_row,
                return_cov=self.save_cov,
            )
        else:
            result = crosscov_psd(
                timestamps,
                signal1,
                signal2,
                flags + gapflags,
                self.lagmax,
                stationary_period,
                fsample,
                comm=obs.comm_row,
                return_cov=self.save_cov,
            )
        if self.save_cov:
            my_psds1, my_cov1 = result
        else:
            my_psds1, my_cov1 = result, None

        if self.nsum > 1:
            (
                my_psds1,
                my_cov1,
                my_psds2,
                my_cov2,
            ) = self.process_downsampled_noise_estimate(
                timestamps,
                fsample,
                signal1,
                signal2,
                flags,
                gapflags_nsum,
                local_intervals,
                my_psds1,
                my_cov1,
                obs.comm_row,
            )

        log.debug_rank(
            "Compute Correlators and PSDs",
            comm=obs.comm.comm_group,
            rank=0,
            timer=timer,
        )

        # Now bin the PSDs

        fmin = 1 / stationary_period
        fmax = fsample / 2

        my_binned_psds1, my_times1, binfreq10 = self.bin_psds(my_psds1, fmin, fmax)
        if self.nsum > 1:
            my_binned_psds2, _, binfreq20 = self.bin_psds(my_psds2, fmin, fmax)

        log.debug_rank(
            "Bin PSDs",
            comm=obs.comm.comm_group,
            rank=0,
            timer=timer,
        )

        # concatenate

        if binfreq10 is None:
            my_times = []
            my_binned_psds = []
            binfreq0 = None
        else:
            my_times = my_times1
            if self.save_cov:
                my_cov = my_cov1  # Only store the fully sampled covariance
            if self.nsum > 1:
                # frequencies that are usable in the down-sampled PSD
                fcut = fsample / 2 / self.naverage / 100
                ind1 = binfreq10 > fcut
                ind2 = binfreq20 <= fcut
                binfreq0 = np.hstack([binfreq20[ind2], binfreq10[ind1]])
                my_binned_psds = []
                for psd1, psd2 in zip(my_binned_psds1, my_binned_psds2):
                    my_binned_psds.append(np.hstack([psd2[ind2], psd1[ind1]]))
            else:
                binfreq0 = binfreq10
                my_binned_psds = my_binned_psds1

        # Collect and write the PSDs.  Start by determining the first
        # process to have a valid PSD to determine binning

        have_bins = binfreq0 is not None
        have_bins_all = None
        if obs.comm_row is None:
            have_bins_all = [have_bins]
        else:
            have_bins_all = obs.comm_row.allgather(have_bins)
        root = 0
        if np.any(have_bins_all):
            while not have_bins_all[root]:
                root += 1
        else:
            msg = "None of the processes have valid PSDs"
            raise RuntimeError(msg)
        binfreq = None
        if obs.comm_row is None:
            binfreq = binfreq0
        else:
            binfreq = obs.comm_row.bcast(binfreq0, root=root)
        if binfreq0 is not None and np.any(binfreq != binfreq0):
            msg = (
                f"{obs.comm.world_rank:4} : Binned PSD frequencies change. "
                f"len(binfreq0) = {binfreq0.size}, "
                f"len(binfreq) = {binfreq.size}, binfreq0={binfreq0}, "
                f"binfreq = {binfreq}. len(my_psds) = {len(my_psds1)}"
            )
            raise RuntimeError(msg)

        if len(my_times) != len(my_binned_psds):
            msg = (
                f"ERROR: Process {obs.comm.world_rank} has len(my_times) = "
                f"{len(my_times)}, "
                f"len(my_binned_psds) = {len(my_binned_psds)}"
            )
            raise RuntimeError(msg)

        all_times = None
        all_psds = None
        if obs.comm_row is None:
            all_times = [my_times]
            all_psds = [my_binned_psds]
        else:
            all_times = obs.comm_row.gather(my_times, root=0)
            all_psds = obs.comm_row.gather(my_binned_psds, root=0)
        all_cov = None
        if self.save_cov:
            if obs.comm_row is None:
                all_cov = [my_cov]
            else:
                all_cov = obs.comm_row.gather(my_cov, root=0)

        log.debug_rank(
            "Collect PSDs",
            comm=obs.comm.comm_group,
            rank=0,
            timer=timer,
        )

        final_freqs = None
        final_psd = None
        if obs.comm.group_rank == 0:
            if len(all_times) != len(all_psds):
                msg = (
                    f"ERROR: Process {obs.comm.world_rank} has len(all_times) = "
                    f"{len(all_times)},"
                    f" len(all_psds) = {len(all_psds)} before deglitch"
                )
                raise RuntimeError(msg)

            # De-glitch the binned PSDs and write them to file
            i = 0
            while i < len(all_times):
                if len(all_times[i]) == 0:
                    del all_times[i]
                    del all_psds[i]
                    if self.save_cov:
                        del all_cov[i]
                else:
                    i += 1

            if len(all_times) != len(all_psds):
                msg = (
                    f"ERROR: Process {obs.comm.world_rank} has len(all_times) = "
                    f"{len(all_times)}, "
                    f"len(all_psds) = {len(all_psds)} AFTER deglitch"
                )
                raise RuntimeError(msg)

            all_times = list(np.hstack(all_times))
            all_psds = list(np.hstack(all_psds))
            if self.save_cov:
                all_cov = list(np.hstack(all_cov))

            good_psds, good_times, nbad, good_cov = self.discard_outliers(
                binfreq, all_psds, all_times, all_cov
            )
            log.debug_rank("Discard outliers", timer=timer)

            self.save_psds(
                binfreq, all_psds, all_times, det1, det2, fsample, fileroot, all_cov
            )

            if nbad > 0:
                self.save_psds(
                    binfreq,
                    good_psds,
                    good_times,
                    det1,
                    det2,
                    fsample,
                    fileroot + "_good",
                    good_cov,
                )

            final_freqs = binfreq
            final_psd = np.mean(np.array(good_psds), axis=0)
            log.debug_rank("Write PSDs", timer=timer)

        return final_freqs, final_psd

    def _finalize(self, data, **kwargs):
        return

    def _requires(self):
        req = {
            "meta": list(),
            "shared": list(),
            "detdata": [self.det_data],
            "intervals": list(),
        }
        if self.shared_flags is not None:
            req["shared"].append(self.shared_flags)
        if self.det_flags is not None:
            req["detdata"].append(self.det_flags)
        if self.view is not None:
            req["intervals"].append(self.view)
        if self.detector_pointing is not None:
            req.update(self.detector_pointing.requires())
        return req

    def _provides(self):
        prov = {
            "meta": list(),
            "shared": list(),
            "detdata": list(),
        }
        if self.out_model is not None:
            prov["meta"].append(self.out_model)
        return prov<|MERGE_RESOLUTION|>--- conflicted
+++ resolved
@@ -11,15 +11,7 @@
 import traitlets
 from astropy import units as u
 
-<<<<<<< HEAD
-from ..intervals import interval_dtype
-=======
-from .. import qarray as qa
-from .._libtoast import filter_poly2D, filter_polynomial, subtract_mean, sum_detectors
-from ..intervals import interval_dtype
-from ..mpi import MPI, Comm, MPI_Comm, use_mpi
 from ..noise import Noise
->>>>>>> 6a0188ee
 from ..observation import default_values as defaults
 from ..timing import function_timer
 from ..traits import (
@@ -387,19 +379,7 @@
 
             fileroot = f"{self.name}_{obs.name}"
 
-<<<<<<< HEAD
-            if self.view is None:
-                intervals = np.array(
-                    [
-                        (times[0], times[-1], 0, nsample - 1),
-                    ],
-                    dtype=interval_dtype,
-                )
-            else:
-                intervals = obs.intervals[self.view]
-=======
             intervals = obs.intervals[self.view].data
->>>>>>> 6a0188ee
 
             # self.highpass_signal(obs, comm, intervals)
 
@@ -436,10 +416,6 @@
                     # User-specified pair is invalid
                     continue
                 signal1 = obs.detdata[self.det_data][det1]
-<<<<<<< HEAD
-                flags1 = obs.detdata[self.det_flags][det1]
-                flags = (flags1 & self.det_flag_mask) != 0
-=======
 
                 flags[:] = shared_flags
                 if self.det_flags is not None:
@@ -447,20 +423,13 @@
                         obs.detdata[self.det_flags][det1] & self.det_flag_mask
                     ) != 0
 
->>>>>>> 6a0188ee
                 signal2 = None
                 if det1 != det2:
                     signal2 = obs.detdata[self.det_data][det2]
-<<<<<<< HEAD
-                    flags2 = obs.detdata[self.det_flags][det2]
-                    flags[(flags2 & self.det_flag_mask) != 0] = True
-                flags[shared_flags] = True
-=======
                     if self.det_flags is not None:
                         flags[:] |= (
                             obs.detdata[self.det_flags][det2] & self.det_flag_mask
                         ) != 0
->>>>>>> 6a0188ee
 
                 if det2key is None:
                     det1_name = det1
