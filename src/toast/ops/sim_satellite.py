# Copyright (c) 2015-2020 by the parties listed in the AUTHORS file.
# All rights reserved.  Use of this source code is governed by
# a BSD-style license that can be found in the LICENSE file.

from datetime import datetime, timedelta, timezone

import numpy as np
import traitlets
from astropy import units as u
from scipy.constants import degree

from .. import qarray as qa
from ..dist import distribute_discrete
from ..healpix import ang2vec
from ..instrument import Session, Telescope
from ..noise_sim import AnalyticNoise
from ..observation import Observation
from ..observation import default_values as defaults
from ..schedule import SatelliteSchedule
from ..timing import Timer, function_timer
from ..traits import Bool, Float, Instance, Int, Quantity, Unit, Unicode, trait_docs
from ..utils import Environment, Logger, name_UID, rate_from_times
from .operator import Operator
from .sim_hwp import simulate_hwp_response

from .jax_ops.qarray import mult as qa_mult


@function_timer
def satellite_scanning(
    ob,
    ob_key,
    sample_offset=0,
    q_prec=None,
    spin_period=1.0 * u.minute,
    spin_angle=85.0 * u.degree,
    prec_period=0.0 * u.minute,
    prec_angle=0.0 * u.degree,
):
    """Generate boresight quaternions for a generic satellite.

    Given scan strategy parameters and the relevant angles and rates, generate an array
    of quaternions representing the rotation of the ecliptic coordinate axes to the
    boresight.

    The boresight / focalplane frame has the Z-axis pointed along the line of sight
    and has the Y-axis oriented to be parallel to the scan direction.

    In terms of relative rotations, this function:

    - Rotates the ecliptic Z-axis to precession axis

    - Rotates about the precession axis

    - Rotates by the opening angle to the spin axis

    - Rotates about the spin axis

    - Rotates by the opening angle to the boresight line-of-sight

    - Rotates by PI/2 about the line of sight to match the focalplane conventions
      used internally in TOAST.

    Args:
        ob (Observation): The observation to populate.
        ob_key (str): The observation shared key to create.
        sample_offset (int): The global offset in samples from the start of the
            mission.
        q_prec (ndarray): If None (the default), then the precession axis will be fixed
            along the ecliptic X-axis.  If a 1D array of size 4 is given, This will be
            the fixed quaternion used to rotate the ecliptic Z-axis to the precession
            axis.  If a 2D array of shape (n_samp, 4) is given, this is the
            time-varying rotation of the ecliptic Z-axis to the precession axis.
        spin_period (Quantity): The period of the rotation about the spin axis.
        spin_angle (Quantity): The opening angle of the boresight from the spin axis.
        prec_period (Quantity): The period of the rotation about the precession axis.
        prec_angle (Quantity): The opening angle of the spin axis from the precession
            axis.

    """
    env = Environment.get()
    tod_buffer_length = env.tod_buffer_length()

    first_samp = ob.local_index_offset
    n_samp = ob.n_local_samples
    ob.shared.create_column(ob_key, shape=(n_samp, 4), dtype=np.float64)

    # Temporary buffer
    boresight = None

    # Only the first process in each grid column simulates the shared boresight data

    if ob.comm_col_rank == 0:
        boresight = np.zeros((n_samp, 4), dtype=np.float64)

        # Compute effective sample rate
        (sample_rate, dt, _, _, _) = rate_from_times(ob.shared["times"])

        spin_rate = 1.0 / spin_period.to_value(u.second)
        spin_angle_rad = spin_angle.to_value(u.radian)

        prec_rate = 1.0 / prec_period.to_value(u.second)
        prec_angle_rad = prec_angle.to_value(u.radian)

        xaxis = np.array([1, 0, 0], dtype=np.float64)
        yaxis = np.array([0, 1, 0], dtype=np.float64)
        zaxis = np.array([0, 0, 1], dtype=np.float64)

        if q_prec is not None:
            if (q_prec.shape[0] != n_samp) or (q_prec.shape[1] != 4):
                raise RuntimeError("q_prec array has wrong dimensions")

        buf_off = 0
        buf_n = tod_buffer_length
        while buf_off < n_samp:
            if buf_off + buf_n > n_samp:
                buf_n = n_samp - buf_off
            bslice = slice(buf_off, buf_off + buf_n)

            # Rotation of the Ecliptic coordinate axis to the precession axis

            satrot = np.empty((buf_n, 4), np.float64)
            if q_prec is None:
                # in this case, we just have a fixed precession axis, pointing
                # along the ecliptic X axis.
                satrot[:, :] = np.tile(qa.rotation(yaxis, np.pi / 2), buf_n).reshape(
                    -1, 4
                )
            elif q_prec.flatten().shape[0] == 4:
                # we have a fixed precession axis.
                satrot[:, :] = np.tile(q_prec.flatten(), buf_n).reshape(-1, 4)
            else:
                # we have full vector of quaternions
                satrot[:, :] = q_prec[bslice, :]

            # Time-varying rotation about precession axis.  Increment per sample is
            # (2pi radians) X (precrate) / (samplerate)

            precang = np.arange(buf_n, dtype=np.float64)
            precang += float(buf_off + first_samp + sample_offset)
            precang *= prec_rate / sample_rate
            precang = 2.0 * np.pi * (precang - np.floor(precang))

            precrot = qa.rotation(zaxis, precang)

            # Rotation which performs the precession opening angle

            precopen = qa.rotation(xaxis, prec_angle_rad)

            # Time-varying rotation about spin axis.  Increment per sample is
            # (2pi radians) X (spinrate) / (samplerate)

            spinang = np.arange(buf_n, dtype=np.float64)
            spinang += float(buf_off + first_samp + sample_offset)
            spinang *= spin_rate / sample_rate
            spinang = 2.0 * np.pi * (spinang - np.floor(spinang))

            spinrot = qa.rotation(zaxis, spinang)

            # Rotation which performs the spin axis opening angle

            spinopen = qa.rotation(xaxis, spin_angle_rad)

            # Rotation of focalplane by PI/2

            fprot = qa.rotation(zaxis, 0.5 * np.pi)

            # Compose the final rotation.  These are relative rotations, so note
            # the order.

<<<<<<< HEAD
            boresight[bslice, :] = qa_mult(
                satrot, qa_mult(precrot, qa_mult(precopen, qa_mult(spinrot, spinopen)))
=======
            boresight[bslice, :] = qa.mult(
                satrot,
                qa.mult(
                    precrot,
                    qa.mult(precopen, qa.mult(spinrot, qa.mult(spinopen, fprot))),
                ),
>>>>>>> fc6990b8
            )
            buf_off += buf_n

    ob.shared[ob_key].set(boresight, offset=(0, 0), fromrank=0)

    return


@trait_docs
class SimSatellite(Operator):
    """Simulate a generic satellite motion.

    This simulates satellite pointing in regular intervals ("science scans") that
    may have some gaps in between for cooler cycles or other events.  The precession
    axis (anti-sun direction) is continuously slewed.

    """

    # Class traits

    API = Int(0, help="Internal interface version for this operator")

    telescope = Instance(
        klass=Telescope, allow_none=True, help="This must be an instance of a Telescope"
    )

    schedule = Instance(
        klass=SatelliteSchedule, allow_none=True, help="Instance of a SatelliteSchedule"
    )

    spin_angle = Quantity(
        30.0 * u.degree, help="The opening angle of the boresight from the spin axis"
    )

    prec_angle = Quantity(
        65.0 * u.degree,
        help="The opening angle of the spin axis from the precession axis",
    )

    hwp_rpm = Float(None, allow_none=True, help="The rate (in RPM) of the HWP rotation")

    hwp_step = Quantity(
        None, allow_none=True, help="For stepped HWP, the angle of each step"
    )

    hwp_step_time = Quantity(
        None, allow_none=True, help="For stepped HWP, the time between steps"
    )

    distribute_time = Bool(
        False,
        help="Distribute observation data along the time axis rather than detector axis",
    )

    detset_key = Unicode(
        None,
        allow_none=True,
        help="If specified, use this column of the focalplane detector_data to group detectors",
    )

    times = Unicode(defaults.times, help="Observation shared key for timestamps")

    shared_flags = Unicode(
        defaults.shared_flags,
        allow_none=True,
        help="Observation shared key for common flags",
    )

    hwp_angle = Unicode(
        None, allow_none=True, help="Observation shared key for HWP angle"
    )

    boresight = Unicode(
        defaults.boresight_radec, help="Observation shared key for boresight"
    )

    position = Unicode(defaults.position, help="Observation shared key for position")

    velocity = Unicode(defaults.velocity, help="Observation shared key for velocity")

    det_data = Unicode(
        defaults.det_data,
        allow_none=True,
        help="Observation detdata key to initialize",
    )

    det_data_units = Unit(
        defaults.det_data_units, help="Output units if creating detector data"
    )

    det_flags = Unicode(
        defaults.det_flags,
        allow_none=True,
        help="Observation detdata key for flags to initialize",
    )

    @traitlets.validate("telescope")
    def _check_telescope(self, proposal):
        tele = proposal["value"]
        if tele is not None:
            try:
                dets = tele.focalplane.detectors
            except Exception:
                raise traitlets.TraitError(
                    "telescope must be a Telescope instance with a focalplane"
                )
        return tele

    @traitlets.validate("schedule")
    def _check_schedule(self, proposal):
        sch = proposal["value"]
        if sch is not None:
            if not isinstance(sch, SatelliteSchedule):
                raise traitlets.TraitError(
                    "schedule must be an instance of a SatelliteSchedule"
                )
        return sch

    @traitlets.validate("hwp_angle")
    def _check_hwp_angle(self, proposal):
        hwp_angle = proposal["value"]
        if hwp_angle is None:
            if self.hwp_rpm is not None or self.hwp_step is not None:
                raise traitlets.TraitError(
                    "Cannot simulate HWP without a shared data key"
                )
        else:
            if self.hwp_rpm is None and self.hwp_step is None:
                raise traitlets.TraitError("Cannot simulate HWP without parameters")
        return hwp_angle

    @traitlets.validate("hwp_rpm")
    def _check_hwp_rpm(self, proposal):
        hwp_rpm = proposal["value"]
        if hwp_rpm is not None:
            if self.hwp_angle is None:
                raise traitlets.TraitError(
                    "Cannot simulate rotating HWP without a shared data key"
                )
            if self.hwp_step is not None:
                raise traitlets.TraitError("HWP cannot rotate *and* step.")
        else:
            if self.hwp_angle is not None and self.hwp_step is None:
                raise traitlets.TraitError("Cannot simulate HWP without parameters")
        return hwp_rpm

    @traitlets.validate("hwp_step")
    def _check_hwp_step(self, proposal):
        hwp_step = proposal["value"]
        if hwp_step is not None:
            if self.hwp_angle is None:
                raise traitlets.TraitError(
                    "Cannot simulate stepped HWP without a shared data key"
                )
            if self.hwp_rpm is not None:
                raise traitlets.TraitError("HWP cannot rotate *and* step.")
        else:
            if self.hwp_angle is not None and self.hwp_rpm is None:
                raise traitlets.TraitError("Cannot simulate HWP without parameters")
        return hwp_step

    def __init__(self, **kwargs):
        super().__init__(**kwargs)

    @function_timer
    def _exec(self, data, detectors=None, **kwargs):
        zaxis = np.array([0, 0, 1], dtype=np.float64)
        log = Logger.get()
        if self.telescope is None:
            raise RuntimeError(
                "The telescope attribute must be set before calling exec()"
            )
        if self.schedule is None:
            raise RuntimeError(
                "The schedule attribute must be set before calling exec()"
            )
        focalplane = self.telescope.focalplane
        rate = focalplane.sample_rate.to_value(u.Hz)
        site = self.telescope.site
        comm = data.comm

        # List of detectors in this pipeline
        pipedets = None
        if detectors is None:
            pipedets = focalplane.detectors
        else:
            pipedets = list()
            for det in focalplane.detectors:
                if det in detectors:
                    pipedets.append(det)

        # Group by detector sets and prune to include only the detectors we
        # are using.
        detsets = None
        if self.detset_key is not None:
            detsets = dict()
            dsets = focalplane.detector_groups(self.detset_key)
            for k, v in dsets.items():
                detsets[k] = list()
                for d in v:
                    if d in pipedets:
                        detsets[k].append(d)

        # Data distribution in the detector direction
        det_ranks = comm.group_size
        if self.distribute_time:
            det_ranks = 1

        # Verify that we have enough data for all of our processes.  If we are
        # distributing by time, we have no sample sets, so can accomodate any
        # number of processes.  If we are distributing by detector, we must have
        # at least one detector set for each process.

        if not self.distribute_time:
            # distributing by detector...
            n_detset = None
            if detsets is None:
                # Every detector is independently distributed
                n_detset = len(pipedets)
            else:
                n_detset = len(detsets)
            if det_ranks > n_detset:
                if comm.group_rank == 0:
                    msg = f"Group {comm.group} has {comm.group_size} processes but {n_detset} detector sets."
                    log.error(msg)
                    raise RuntimeError(msg)

        # The global start is the beginning of the first scan

        mission_start = self.schedule.scans[0].start

        # Satellite motion is continuous across multiple observations, so we simulate
        # continuous sampling and find the actual start / stop times for the samples
        # that fall in each scan time range.

        if len(self.schedule.scans) == 0:
            raise RuntimeError("Schedule has no scans!")

        scan_starts = list()
        scan_stops = list()
        scan_offsets = list()
        scan_samples = list()

        incr = 1.0 / rate
        off = 0
        for scan in self.schedule.scans:
            ffirst = rate * (scan.start - mission_start).total_seconds()
            first = int(ffirst)
            if ffirst - first > 1.0e-3 * incr:
                first += 1
            start = first * incr + mission_start.timestamp()
            ns = 1 + int(rate * (scan.stop.timestamp() - start))
            stop = (ns - 1) * incr + mission_start.timestamp()
            scan_starts.append(start)
            scan_stops.append(stop)
            scan_samples.append(ns)
            scan_offsets.append(off)
            off += ns

        # Distribute the observations uniformly among groups.  We take each scan and
        # weight it by the duration.

        groupdist = distribute_discrete(scan_samples, comm.ngroups)

        # Every process group creates its observations

        group_firstobs = groupdist[comm.group][0]
        group_numobs = groupdist[comm.group][1]

        for obindx in range(group_firstobs, group_firstobs + group_numobs):
            scan = self.schedule.scans[obindx]

            ses_start = scan_starts[obindx]
            ses_end = ses_start + float(scan_samples[obindx] - 1) / rate

            session = Session(
                f"{scan.name}_{int(ses_start):10d}",
                start=datetime.fromtimestamp(ses_start).astimezone(timezone.utc),
                end=datetime.fromtimestamp(ses_end).astimezone(timezone.utc),
            )

            ob = Observation(
                comm,
                self.telescope,
                scan_samples[obindx],
                name=f"{scan.name}_{int(scan.start.timestamp())}",
                uid=name_UID(scan.name),
                session=session,
                detector_sets=detsets,
                process_rows=det_ranks,
            )

            # Create shared objects for timestamps, common flags, position,
            # and velocity.
            ob.shared.create_column(
                self.times,
                shape=(ob.n_local_samples,),
                dtype=np.float64,
            )
            ob.shared.create_column(
                self.shared_flags,
                shape=(ob.n_local_samples,),
                dtype=np.uint8,
            )
            ob.shared.create_column(
                self.position,
                shape=(ob.n_local_samples, 3),
                dtype=np.float64,
            )
            ob.shared.create_column(
                self.velocity,
                shape=(ob.n_local_samples, 3),
                dtype=np.float64,
            )

            # Rank zero of each grid column creates the data

            stamps = None
            position = None
            velocity = None
            q_prec = None

            if ob.comm_col_rank == 0:

                start_time = scan_starts[obindx] + float(ob.local_index_offset) / rate
                stop_time = start_time + float(ob.n_local_samples - 1) / rate

                stamps = np.linspace(
                    start_time,
                    stop_time,
                    num=ob.n_local_samples,
                    endpoint=True,
                    dtype=np.float64,
                )

                # Get the motion of the site for these times.
                position, velocity = site.position_velocity(stamps)

                # Get the quaternions for the precession axis.  For now, assume that
                # it simply points away from the solar system barycenter

                pos_norm = np.sqrt((position * position).sum(axis=1)).reshape(-1, 1)
                pos_norm = 1.0 / pos_norm
                prec_axis = pos_norm * position
                q_prec = qa.from_vectors(
                    np.tile(zaxis, ob.n_local_samples).reshape(-1, 3), prec_axis
                )

            ob.shared[self.times].set(stamps, offset=(0,), fromrank=0)
            ob.shared[self.position].set(position, offset=(0, 0), fromrank=0)
            ob.shared[self.velocity].set(velocity, offset=(0, 0), fromrank=0)

            # Create boresight pointing

            satellite_scanning(
                ob,
                self.boresight,
                sample_offset=scan_offsets[obindx],
                q_prec=q_prec,
                spin_period=scan.spin_period,
                spin_angle=self.spin_angle,
                prec_period=scan.prec_period,
                prec_angle=self.prec_angle,
            )

            # Set HWP angle

            simulate_hwp_response(
                ob,
                ob_time_key=self.times,
                ob_angle_key=self.hwp_angle,
                ob_mueller_key=None,
                hwp_start=scan_starts[obindx] * u.second,
                hwp_rpm=self.hwp_rpm,
                hwp_step=self.hwp_step,
                hwp_step_time=self.hwp_step_time,
            )

            # Optionally initialize detector data

            dets = ob.select_local_detectors(detectors)

            if self.det_data is not None:
                exists_data = ob.detdata.ensure(
                    self.det_data,
                    dtype=np.float64,
                    detectors=dets,
                    create_units=self.det_data_units,
                )

            if self.det_flags is not None:
                exists_flags = ob.detdata.ensure(
                    self.det_flags, dtype=np.uint8, detectors=dets
                )

            data.obs.append(ob)

        return

    def _finalize(self, data, **kwargs):
        return

    def _requires(self):
        return dict()

    def _provides(self):
        return {
            "shared": [
                self.times,
                self.shared_flags,
                self.boresight,
                self.hwp_angle,
                self.position,
                self.velocity,
            ]
        }<|MERGE_RESOLUTION|>--- conflicted
+++ resolved
@@ -168,17 +168,12 @@
             # Compose the final rotation.  These are relative rotations, so note
             # the order.
 
-<<<<<<< HEAD
-            boresight[bslice, :] = qa_mult(
-                satrot, qa_mult(precrot, qa_mult(precopen, qa_mult(spinrot, spinopen)))
-=======
             boresight[bslice, :] = qa.mult(
                 satrot,
                 qa.mult(
                     precrot,
                     qa.mult(precopen, qa.mult(spinrot, qa.mult(spinopen, fprot))),
                 ),
->>>>>>> fc6990b8
             )
             buf_off += buf_n
 
