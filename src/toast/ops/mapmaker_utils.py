# Copyright (c) 2015-2020 by the parties listed in the AUTHORS file.
# All rights reserved.  Use of this source code is governed by
# a BSD-style license that can be found in the LICENSE file.

import traitlets

import numpy as np

from ..utils import Logger

from ..traits import trait_docs, Int, Unicode, Bool, Instance, Float

from ..timing import function_timer

from ..pixels import PixelDistribution, PixelData

from ..covariance import covariance_invert

from ..observation import default_values as defaults

from .._libtoast import (
    cov_accum_diag_hits,
    cov_accum_diag_invnpp,
    build_noise_weighted,
)

from .operator import Operator

from .delete import Delete

from .pipeline import Pipeline

from .pointing import BuildPixelDistribution

from .jax_ops import build_noise_weighted

@trait_docs
class BuildHitMap(Operator):
    """Operator which builds a hitmap.

    Given the pointing matrix for each detector, accumulate the hit map.  The PixelData
    object containing the hit map is returned by the finalize() method.

    If any samples have compromised telescope pointing, those pixel indices should
    have already been set to a negative value by the operator that generated the
    pointing matrix.

    Although individual detector flags do not impact the pointing per se, they can be
    used with this operator in order to produce a hit map that is consistent with other
    pixel space products.

    """

    # Class traits

    API = Int(0, help="Internal interface version for this operator")

    pixel_dist = Unicode(
        None,
        allow_none=True,
        help="The Data key containing the submap distribution",
    )

    hits = Unicode("hits", help="The Data key for the output hit map")

    view = Unicode(
        None, allow_none=True, help="Use this view of the data in all observations"
    )

    det_flags = Unicode(
        defaults.det_flags,
        allow_none=True,
        help="Observation detdata key for flags to use",
    )

    det_flag_mask = Int(0, help="Bit mask value for optional detector flagging")

    shared_flags = Unicode(
        defaults.shared_flags,
        allow_none=True,
        help="Observation shared key for telescope flags to use",
    )

    shared_flag_mask = Int(0, help="Bit mask value for optional telescope flagging")

    pixels = Unicode(defaults.pixels, help="Observation detdata key for pixel indices")

    sync_type = Unicode(
        "alltoallv", help="Communication algorithm: 'allreduce' or 'alltoallv'"
    )

    @traitlets.validate("det_flag_mask")
    def _check_flag_mask(self, proposal):
        check = proposal["value"]
        if check < 0:
            raise traitlets.TraitError("Flag mask should be a positive integer")
        return check

    @traitlets.validate("sync_type")
    def _check_sync_type(self, proposal):
        check = proposal["value"]
        if check != "allreduce" and check != "alltoallv":
            raise traitlets.TraitError("Invalid communication algorithm")
        return check

    def __init__(self, **kwargs):
        super().__init__(**kwargs)

    @function_timer
    def _exec(self, data, detectors=None, **kwargs):
        log = Logger.get()

        if self.pixel_dist is None:
            raise RuntimeError(
                "You must set the 'pixel_dist' trait before calling exec()"
            )

        if self.pixel_dist not in data:
            msg = "Data does not contain submap distribution '{}'".format(
                self.pixel_dist
            )
            raise RuntimeError(msg)

        dist = data[self.pixel_dist]
        log.verbose_rank(
            f"Building hit map with pixel_distribution {self.pixel_dist}",
            comm=data.comm.comm_world,
        )

        hits = None
        if self.hits in data:
            # We have an existing map from a previous call.  Verify
            # the distribution and nnz.
            if data[self.hits].distribution != dist:
                msg = "Existing hits '{}' has different data distribution".format(
                    self.hits
                )
                log.error(msg)
                raise RuntimeError(msg)
            if data[self.hits].n_value != 1:
                msg = "Existing hits '{}' has {} nnz, not 1".format(
                    self.hits, data[self.hits].n_value
                )
                log.error(msg)
                raise RuntimeError(msg)
            hits = data[self.hits]
        else:
            data[self.hits] = PixelData(dist, np.int64, n_value=1)
            hits = data[self.hits]

        for ob in data.obs:
            # Get the detectors we are using for this observation
            dets = ob.select_local_detectors(selection=detectors)
            if len(dets) == 0:
                # Nothing to do for this observation
                continue

            # The pixels and weights view for this observation
            pix = ob.view[self.view].detdata[self.pixels]
            if self.det_flags is not None:
                flgs = ob.view[self.view].detdata[self.det_flags]
            else:
                flgs = [None for x in pix]
            if self.shared_flags is not None:
                shared_flgs = ob.view[self.view].shared[self.shared_flags]
            else:
                shared_flgs = [None for x in pix]

            # Process every data view
            for pview, fview, shared_fview in zip(pix, flgs, shared_flgs):
                for det in dets:
                    # Get local submap and pixels
                    local_sm, local_pix = dist.global_pixel_to_submap(pview[det])

                    # Samples with telescope pointing problems are already flagged in
                    # the pointing operators by setting the pixel numbers to a negative
                    # value.  Here we optionally apply detector flags to the local
                    # pixel numbers to flag more samples.

                    # Apply the flags if needed
                    if self.det_flags is not None:
                        local_pix[fview[det] & self.det_flag_mask != 0] = -1
                    if self.shared_flags is not None:
                        local_pix[shared_fview & self.shared_flag_mask != 0] = -1

                    cov_accum_diag_hits(
                        dist.n_local_submap,
                        dist.n_pix_submap,
                        1,
                        local_sm.astype(np.int64),
                        local_pix.astype(np.int64),
                        hits.raw,
                    )
        return

    def _finalize(self, data, **kwargs):
        if self.hits in data:
            if self.sync_type == "alltoallv":
                data[self.hits].sync_alltoallv()
            else:
                data[self.hits].sync_allreduce()
        return

    def _requires(self):
        req = {
            "global": [self.pixel_dist],
            "shared": list(),
            "detdata": [self.pixels, self.weights],
            "intervals": list(),
        }
        if self.shared_flags is not None:
            req["shared"].append(self.shared_flags)
        if self.det_flags is not None:
            req["detdata"].append(self.det_flags)
        if self.view is not None:
            req["intervals"].append(self.view)
        return req

    def _provides(self):
        prov = {"global": [self.hits]}
        return prov


@trait_docs
class BuildInverseCovariance(Operator):
    """Operator which builds a pixel-space diagonal inverse noise covariance.

    Given the pointing matrix and noise model for each detector, accumulate the inverse
    noise covariance:

    .. math::
        N_pp'^{-1} = \\left( P^T N_tt'^{-1} P \\right)

    The PixelData object containing this is returned by the finalize() method.

    If any samples have compromised telescope pointing, those pixel indices should
    have already been set to a negative value by the operator that generated the
    pointing matrix.  Individual detector flags can optionally be applied to
    timesamples when accumulating data.

    """

    # Class traits

    API = Int(0, help="Internal interface version for this operator")

    pixel_dist = Unicode(
        None,
        allow_none=True,
        help="The Data key containing the submap distribution",
    )

    inverse_covariance = Unicode(
        "inv_covariance", help="The Data key for the output inverse covariance"
    )

    view = Unicode(
        None, allow_none=True, help="Use this view of the data in all observations"
    )

    det_flags = Unicode(
        defaults.det_flags,
        allow_none=True,
        help="Observation detdata key for flags to use",
    )

    det_flag_mask = Int(0, help="Bit mask value for optional detector flagging")

    shared_flags = Unicode(
        defaults.shared_flags,
        allow_none=True,
        help="Observation shared key for telescope flags to use",
    )

    shared_flag_mask = Int(0, help="Bit mask value for optional telescope flagging")

    pixels = Unicode("pixels", help="Observation detdata key for pixel indices")

    weights = Unicode("weights", help="Observation detdata key for Stokes weights")

    noise_model = Unicode(
        "noise_model", help="Observation key containing the noise model"
    )

    sync_type = Unicode(
        "alltoallv", help="Communication algorithm: 'allreduce' or 'alltoallv'"
    )

    @traitlets.validate("det_flag_mask")
    def _check_flag_mask(self, proposal):
        check = proposal["value"]
        if check < 0:
            raise traitlets.TraitError("Flag mask should be a positive integer")
        return check

    @traitlets.validate("sync_type")
    def _check_sync_type(self, proposal):
        check = proposal["value"]
        if check != "allreduce" and check != "alltoallv":
            raise traitlets.TraitError("Invalid communication algorithm")
        return check

    def __init__(self, **kwargs):
        super().__init__(**kwargs)

    @function_timer
    def _exec(self, data, detectors=None, **kwargs):
        log = Logger.get()

        if self.pixel_dist is None:
            raise RuntimeError(
                "You must set the 'pixel_dist' trait before calling exec()"
            )

        if self.pixel_dist not in data:
            msg = "Data does not contain submap distribution '{}'".format(
                self.pixel_dist
            )
            raise RuntimeError(msg)

        dist = data[self.pixel_dist]
        log.verbose_rank(
            f"Building inverse covariance with pixel_distribution {self.pixel_dist}",
            comm=data.comm.comm_world,
        )

        invcov = None
        weight_nnz = None
        cov_nnz = None

        # We will store the lower triangle of the covariance.  This operator requires
        # that all detectors in all observations have the same number of non-zeros
        # in the pointing matrix.

        if self.inverse_covariance in data:
            # We have an existing map from a previous call.  Verify
            # the distribution.
            if data[self.inverse_covariance].distribution != dist:
                msg = "Existing inv cov '{}' has different data distribution".format(
                    self.inverse_covariance
                )
                log.error(msg)
                raise RuntimeError(msg)
            invcov = data[self.inverse_covariance]
            cov_nnz = invcov.n_value
            weight_nnz = int((np.sqrt(1 + 8 * cov_nnz) - 1) // 2)
        else:
            try:
                first_detwt = data.obs[0].detdata[self.weights][0]
                if len(first_detwt.shape) == 1:
                    weight_nnz = 1
                else:
                    weight_nnz = first_detwt.shape[1]
            except KeyError:
                weight_nnz = 0
            if data.comm.comm_world is not None:
                weight_nnz = np.amax(data.comm.comm_world.allgather(weight_nnz))
            cov_nnz = int(weight_nnz * (weight_nnz + 1) // 2)
            data[self.inverse_covariance] = PixelData(dist, np.float64, n_value=cov_nnz)
            invcov = data[self.inverse_covariance]

        for ob in data.obs:
            # Get the detectors we are using for this observation
            dets = ob.select_local_detectors(selection=detectors)
            if len(dets) == 0:
                # Nothing to do for this observation
                continue

            # Check that the noise model exists
            if self.noise_model not in ob:
                msg = "Noise model {} does not exist in observation {}".format(
                    self.noise_model, ob.name
                )
                raise RuntimeError(msg)

            noise = ob[self.noise_model]

            # The pixels and weights view for this observation
            pix = ob.view[self.view].detdata[self.pixels]
            wts = ob.view[self.view].detdata[self.weights]
            if self.det_flags is not None:
                flgs = ob.view[self.view].detdata[self.det_flags]
            else:
                flgs = [None for x in wts]
            if self.shared_flags is not None:
                shared_flgs = ob.view[self.view].shared[self.shared_flags]
            else:
                shared_flgs = [None for x in wts]

            # Process every data view
            for pview, wview, fview, shared_fview in zip(pix, wts, flgs, shared_flgs):
                for det in dets:
                    # We require that the pointing matrix has the same number of
                    # non-zero elements for every detector and every observation.
                    # We check that here.

                    check_nnz = None
                    if len(wview.detector_shape) == 1:
                        check_nnz = 1
                    else:
                        check_nnz = wview.detector_shape[1]
                    if check_nnz != weight_nnz:
                        msg = "observation '{}', detector '{}', pointing weights '{}' has {} nnz, not {}".format(
                            ob.name, det, self.weights, check_nnz, weight_nnz
                        )
                        raise RuntimeError(msg)

                    # Get local submap and pixels
                    local_sm, local_pix = dist.global_pixel_to_submap(pview[det])

                    # Get the detector weight from the noise model.
                    detweight = noise.detector_weight(det)

                    # Samples with telescope pointing problems are already flagged in
                    # the pointing operators by setting the pixel numbers to a negative
                    # value.  Here we optionally apply detector flags to the local
                    # pixel numbers to flag more samples.

                    # Apply the flags if needed
                    if self.det_flags is not None:
                        local_pix[fview[det] & self.det_flag_mask != 0] = -1
                    if self.shared_flags is not None:
                        local_pix[shared_fview & self.shared_flag_mask != 0] = -1

                    # Accumulate
                    cov_accum_diag_invnpp(
                        dist.n_local_submap,
                        dist.n_pix_submap,
                        weight_nnz,
                        local_sm.astype(np.int64),
                        local_pix.astype(np.int64),
                        wview[det].reshape(-1),
                        detweight,
                        invcov.raw,
                    )
        return

    def _finalize(self, data, **kwargs):
        if self.inverse_covariance in data:
            if self.sync_type == "alltoallv":
                data[self.inverse_covariance].sync_alltoallv()
            else:
                data[self.inverse_covariance].sync_allreduce()
        return

    def _requires(self):
        req = {
            "global": [self.pixel_dist, self.noise_model],
            "shared": list(),
            "detdata": [self.pixels, self.weights],
            "intervals": list(),
        }
        if self.shared_flags is not None:
            req["shared"].append(self.shared_flags)
        if self.det_flags is not None:
            req["detdata"].append(self.det_flags)
        if self.view is not None:
            req["intervals"].append(self.view)
        return req

    def _provides(self):
        prov = {"global": [self.inverse_covariance]}
        return prov


@trait_docs
class BuildNoiseWeighted(Operator):
    """Operator which builds a noise-weighted map.

    Given the pointing matrix and noise model for each detector, accumulate the noise
    weighted map:

    .. math::
        Z_p = P^T N_tt'^{-1} d

    Which is the timestream data waited by the diagonal time domain noise covariance
    and projected into pixel space.  The PixelData object containing this is returned
    by the finalize() method.

    If any samples have compromised telescope pointing, those pixel indices should
    have already been set to a negative value by the operator that generated the
    pointing matrix.  Individual detector flags can optionally be applied to
    timesamples when accumulating data.

    """

    # Class traits

    API = Int(0, help="Internal interface version for this operator")

    pixel_dist = Unicode(
        None,
        allow_none=True,
        help="The Data key containing the submap distribution",
    )

    zmap = Unicode("zmap", help="The Data key for the output noise weighted map")

    view = Unicode(
        None, allow_none=True, help="Use this view of the data in all observations"
    )

    det_data = Unicode(
        defaults.det_data,
        allow_none=True,
        help="Observation detdata key for the timestream data",
    )

    det_flags = Unicode(
        defaults.det_flags,
        allow_none=True,
        help="Observation detdata key for flags to use",
    )

    det_flag_mask = Int(0, help="Bit mask value for optional detector flagging")

    shared_flags = Unicode(
        defaults.shared_flags,
        allow_none=True,
        help="Observation shared key for telescope flags to use",
    )

    shared_flag_mask = Int(0, help="Bit mask value for optional telescope flagging")

    pixels = Unicode("pixels", help="Observation detdata key for pixel indices")

    weights = Unicode("weights", help="Observation detdata key for Stokes weights")

    noise_model = Unicode(
        "noise_model", help="Observation key containing the noise model"
    )

    sync_type = Unicode(
        "alltoallv", help="Communication algorithm: 'allreduce' or 'alltoallv'"
    )

    use_python = Bool(False, help="If True, use python implementation")

    @traitlets.validate("det_flag_mask")
    def _check_flag_mask(self, proposal):
        check = proposal["value"]
        if check < 0:
            raise traitlets.TraitError("Flag mask should be a positive integer")
        return check

    @traitlets.validate("sync_type")
    def _check_sync_type(self, proposal):
        check = proposal["value"]
        if check != "allreduce" and check != "alltoallv":
            raise traitlets.TraitError("Invalid communication algorithm")
        return check

    def __init__(self, **kwargs):
        super().__init__(**kwargs)

    @function_timer
    def _exec(self, data, detectors=None, use_accel=False, **kwargs):
        log = Logger.get()

        if self.pixel_dist is None:
            raise RuntimeError(
                "You must set the 'pixel_dist' trait before calling exec()"
            )

        if self.pixel_dist not in data:
            msg = "Data does not contain submap distribution '{}'".format(
                self.pixel_dist
            )
            raise RuntimeError(msg)

        # Check that the detector data is set
        if self.det_data is None:
            raise RuntimeError("You must set the det_data trait before calling exec()")

        if self.use_python and use_accel:
            raise RuntimeError("Cannot use accelerator with pure python implementation")

        dist = data[self.pixel_dist]
        if data.comm.world_rank == 0:
            log.verbose(
                "Building noise weighted map with pixel_distribution {}".format(
                    self.pixel_dist
                )
            )

        zmap = None
        weight_nnz = None

        # This operator requires that all detectors in all observations have the same
        # number of non-zeros in the pointing matrix.

        if self.zmap in data:
            # We have an existing map from a previous call.  Verify
            # the distribution.
            if data[self.zmap].distribution != dist:
                msg = "Existing zmap '{}' has different data distribution".format(
                    self.zmap
                )
                log.error(msg)
                raise RuntimeError(msg)
            zmap = data[self.zmap]
            weight_nnz = zmap.n_value
        else:
            try:
                first_detwt = data.obs[0].detdata[self.weights][0]
                if len(first_detwt.shape) == 1:
                    weight_nnz = 1
                else:
                    weight_nnz = first_detwt.shape[1]
            except KeyError:
                weight_nnz = 0
            if data.comm.comm_world is not None:
                weight_nnz = np.amax(data.comm.comm_world.allgather(weight_nnz))
            data[self.zmap] = PixelData(dist, np.float64, n_value=weight_nnz)
            zmap = data[self.zmap]

        if use_accel:
<<<<<<< HEAD
            if not zmap.accel_present():
=======
            if not zmap.accel_exists():
>>>>>>> 4daadb35
                log.verbose_rank(
                    f"Operator {self.name} zmap not yet on device, copying in",
                    comm=data.comm.comm_group,
                )
                zmap.accel_create()
                zmap.accel_update_device()

        for ob in data.obs:
            # Get the detectors we are using for this observation
            dets = ob.select_local_detectors(selection=detectors)
            if len(dets) == 0:
                # Nothing to do for this observation
                continue

            # Check that the noise model exists
            if self.noise_model not in ob:
                msg = "Noise model {} does not exist in observation {}".format(
                    self.noise_model, ob.name
                )
                raise RuntimeError(msg)

            noise = ob[self.noise_model]

            detweights = np.array(
                [noise.detector_weight(x) for x in dets], dtype=np.float64
            )

            pix_indx = ob.detdata[self.pixels].indices(dets)
            weight_indx = ob.detdata[self.weights].indices(dets)
            data_indx = ob.detdata[self.det_data].indices(dets)
            flag_indx = ob.detdata[self.det_flags].indices(dets)

<<<<<<< HEAD
            build_noise_weighted(
                zmap.distribution.global_submap_to_local.array(),
                zmap.data,
                pix_indx,
                ob.detdata[self.pixels].data,
                weight_indx,
                ob.detdata[self.weights].data,
                data_indx,
                ob.detdata[self.det_data].data,
                flag_indx,
                ob.detdata[self.det_flags].data,
                detweights,
                self.det_flag_mask,
                ob.intervals[self.view].data,
                ob.shared[self.shared_flags].data,
                self.shared_flag_mask,
                use_accel,
            )
=======
            n_weight_dets = ob.detdata[self.weights].data.shape[0]

            if self.use_python:
                self._py_build_noise_weighted(
                    zmap,
                    pix_indx,
                    ob.detdata[self.pixels].data,
                    weight_indx,
                    ob.detdata[self.weights].data.reshape(
                        (n_weight_dets, ob.n_local_samples, -1)
                    ),
                    data_indx,
                    ob.detdata[self.det_data].data,
                    flag_indx,
                    ob.detdata[self.det_flags].data,
                    self.det_flag_mask,
                    ob.intervals[self.view].data,
                    ob.shared[self.shared_flags].data,
                    self.shared_flag_mask,
                    detweights,
                )
            else:
                build_noise_weighted(
                    zmap.distribution.global_submap_to_local.array(),
                    zmap.data.reshape(
                        (zmap.distribution.n_local_submap, -1, weight_nnz)
                    ),
                    pix_indx,
                    ob.detdata[self.pixels].data,
                    weight_indx,
                    ob.detdata[self.weights].data.reshape(
                        (n_weight_dets, ob.n_local_samples, -1)
                    ),
                    data_indx,
                    ob.detdata[self.det_data].data,
                    flag_indx,
                    ob.detdata[self.det_flags].data,
                    detweights,
                    self.det_flag_mask,
                    ob.intervals[self.view].data,
                    ob.shared[self.shared_flags].data,
                    self.shared_flag_mask,
                    use_accel,
                )
>>>>>>> 4daadb35

        return

    def _finalize(self, data, use_acc=False, **kwargs):
        if self.zmap in data:
            # We have called exec() at least once
            if use_acc:
                log = Logger.get()
                log.verbose_rank(
                    f"Operator {self.name} finalize calling zmap update self",
                    comm=data.comm.comm_group,
                )
<<<<<<< HEAD
                data[self.zmap].acc_update_self()
=======
                data[self.zmap].accel_update_host()
>>>>>>> 4daadb35
            if self.sync_type == "alltoallv":
                data[self.zmap].sync_alltoallv()
            else:
                data[self.zmap].sync_allreduce()
            if use_acc:
                log = Logger.get()
                log.verbose_rank(
                    f"Operator {self.name} finalize calling zmap update device",
                    comm=data.comm.comm_group,
                )
<<<<<<< HEAD
                data[self.zmap].acc_update_device()
=======
                data[self.zmap].accel_update_device()
>>>>>>> 4daadb35
        return

    def _requires(self):
        req = {
            "global": [self.pixel_dist],
            "meta": [self.noise_model],
            "shared": list(),
            "detdata": [self.pixels, self.weights, self.det_data],
            "intervals": list(),
        }
        if self.shared_flags is not None:
            req["shared"].append(self.shared_flags)
        if self.det_flags is not None:
            req["detdata"].append(self.det_flags)
        if self.view is not None:
            req["intervals"].append(self.view)
        return req

    def _provides(self):
        prov = {
            "global": [self.zmap],
        }
        return prov

    def _supports_accel(self):
        return True

<<<<<<< HEAD
=======
    def _py_build_noise_weighted(
        self,
        zmap,
        pixel_indx,
        pixel_data,
        weight_indx,
        weight_data,
        det_indx,
        det_data,
        flag_indx,
        flag_data,
        flag_mask,
        intr_data,
        shared_flags,
        shared_mask,
        det_scale,
    ):
        """Internal python implementation for comparison tests."""
        global2local = zmap.distribution.global_submap_to_local.array()
        npix_submap = zmap.distribution.n_pix_submap
        nnz = zmap.n_value
        for idet in range(len(det_indx)):
            didx = det_indx[idet]
            pidx = pixel_indx[idet]
            widx = weight_indx[idet]
            fidx = flag_indx[idet]
            for vw in intr_data:
                samples = slice(vw.first, vw.last + 1, 1)
                good = np.logical_and(
                    (flag_data[fidx][samples] & flag_mask == 0),
                    (shared_flags[samples] & shared_mask == 0),
                )
                pixel_buffer = pixel_data[pidx][samples]
                det_buffer = det_data[didx][samples]
                weight_buffer = weight_data[widx][samples]
                global_submap = pixel_buffer[good] // npix_submap
                submap_pix = pixel_buffer[good] - global_submap * npix_submap
                local_submap = np.array(
                    [global2local[x] for x in global_submap], dtype=np.int64
                )
                tempdata = np.multiply(
                    weight_buffer[good],
                    np.multiply(det_scale[idet], det_buffer[good])[:, np.newaxis],
                )
                np.add.at(
                    zmap.data,
                    (local_submap, submap_pix),
                    tempdata,
                )

>>>>>>> 4daadb35

@trait_docs
class CovarianceAndHits(Operator):
    """Operator which builds the pixel-space diagonal noise covariance and hit map.

    Frequently the first step in map making is to determine what pixels on the sky
    have been covered and build the diagonal noise covariance.  During the construction
    of the covariance we can cut pixels that are poorly conditioned.

    This operator runs the pointing operator and builds the PixelDist instance
    describing how submaps are distributed among processes.  It builds the hit map
    and the inverse covariance and then inverts this with a threshold on the condition
    number in each pixel.

    NOTE:  The pixel pointing operator must have the "pixels", "create_dist"
    traits, which will be set by this operator during execution.

    Output PixelData objects are stored in the Data dictionary.

    """

    # Class traits

    API = Int(0, help="Internal interface version for this operator")

    pixel_dist = Unicode(
        "pixel_dist",
        help="The Data key where the PixelDist object should be stored",
    )

    covariance = Unicode(
        "covariance",
        help="The Data key where the covariance should be stored",
    )

    inverse_covariance = Unicode(
        None,
        allow_none=True,
        help="The Data key where the inverse covariance should be stored",
    )

    hits = Unicode(
        "hits",
        help="The Data key where the hit map should be stored",
    )

    rcond = Unicode(
        "rcond",
        help="The Data key where the reciprocal condition number should be stored",
    )

    det_flags = Unicode(
        defaults.det_flags,
        allow_none=True,
        help="Observation detdata key for flags to use",
    )

    det_flag_mask = Int(0, help="Bit mask value for optional detector flagging")

    shared_flags = Unicode(
        defaults.shared_flags,
        allow_none=True,
        help="Observation shared key for telescope flags to use",
    )

    shared_flag_mask = Int(0, help="Bit mask value for optional telescope flagging")

    pixel_pointing = Instance(
        klass=Operator,
        allow_none=True,
        help="This must be an instance of a pointing operator",
    )

    stokes_weights = Instance(
        klass=Operator,
        allow_none=True,
        help="This must be an instance of a Stokes weights operator",
    )

    noise_model = Unicode(
        "noise_model", help="Observation key containing the noise model"
    )

    rcond_threshold = Float(
        1.0e-8, help="Minimum value for inverse condition number cut."
    )

    sync_type = Unicode(
        "alltoallv", help="Communication algorithm: 'allreduce' or 'alltoallv'"
    )

    save_pointing = Bool(
        False, help="If True, do not clear detector pointing matrices after use"
    )

    @traitlets.validate("det_flag_mask")
    def _check_flag_mask(self, proposal):
        check = proposal["value"]
        if check < 0:
            raise traitlets.TraitError("Flag mask should be a positive integer")
        return check

    @traitlets.validate("shared_flag_mask")
    def _check_shared_mask(self, proposal):
        check = proposal["value"]
        if check < 0:
            raise traitlets.TraitError("Shared flag mask should be a positive integer")
        return check

    @traitlets.validate("sync_type")
    def _check_sync_type(self, proposal):
        check = proposal["value"]
        if check != "allreduce" and check != "alltoallv":
            raise traitlets.TraitError("Invalid communication algorithm")
        return check

    @traitlets.validate("pixel_pointing")
    def _check_pixel_pointing(self, proposal):
        pixels = proposal["value"]
        if pixels is not None:
            if not isinstance(pixels, Operator):
                raise traitlets.TraitError(
                    "pixel_pointing should be an Operator instance"
                )
            # Check that this operator has the traits we expect
            for trt in ["pixels", "create_dist", "view"]:
                if not pixels.has_trait(trt):
                    msg = f"pixel_pointing operator should have a '{trt}' trait"
                    raise traitlets.TraitError(msg)
        return pixels

    @traitlets.validate("stokes_weights")
    def _check_stokes_weights(self, proposal):
        weights = proposal["value"]
        if weights is not None:
            if not isinstance(weights, Operator):
                raise traitlets.TraitError(
                    "stokes_weights should be an Operator instance"
                )
            # Check that this operator has the traits we expect
            for trt in ["weights", "view"]:
                if not weights.has_trait(trt):
                    msg = f"stokes_weights operator should have a '{trt}' trait"
                    raise traitlets.TraitError(msg)
        return weights

    def __init__(self, **kwargs):
        super().__init__(**kwargs)

    @function_timer
    def _exec(self, data, detectors=None, **kwargs):
        log = Logger.get()

        for trait in "pixel_pointing", "stokes_weights":
            if getattr(self, trait) is None:
                msg = f"You must set the '{trait}' trait before calling exec()"
                raise RuntimeError(msg)

        # Construct the pointing distribution if it does not already exist

        if self.pixel_dist not in data:
            pix_dist = BuildPixelDistribution(
                pixel_dist=self.pixel_dist,
                pixel_pointing=self.pixel_pointing,
                shared_flags=self.shared_flags,
                shared_flag_mask=self.shared_flag_mask,
                save_pointing=self.save_pointing,
            )
            pix_dist.apply(data)

        # Hit map operator

        build_hits = BuildHitMap(
            pixel_dist=self.pixel_dist,
            hits=self.hits,
            view=self.pixel_pointing.view,
            pixels=self.pixel_pointing.pixels,
            det_flags=self.det_flags,
            det_flag_mask=self.det_flag_mask,
            shared_flags=self.shared_flags,
            shared_flag_mask=self.shared_flag_mask,
            sync_type=self.sync_type,
        )

        # Inverse covariance.  Note that we save the output to our specified
        # "covariance" key, because we are going to invert it in-place.

        build_invcov = BuildInverseCovariance(
            pixel_dist=self.pixel_dist,
            inverse_covariance=self.covariance,
            view=self.pixel_pointing.view,
            pixels=self.pixel_pointing.pixels,
            weights=self.stokes_weights.weights,
            noise_model=self.noise_model,
            det_flags=self.det_flags,
            det_flag_mask=self.det_flag_mask,
            shared_flags=self.shared_flags,
            shared_flag_mask=self.shared_flag_mask,
            sync_type=self.sync_type,
        )

        # Build a pipeline to expand pointing and accumulate

        accum = None
        if self.save_pointing:
            # Process all detectors at once
            accum = Pipeline(detector_sets=["ALL"])
        else:
            # Process one detector at a time.
            accum = Pipeline(detector_sets=["SINGLE"])
        accum.operators = [
            self.pixel_pointing,
            self.stokes_weights,
            build_hits,
            build_invcov,
        ]

        pipe_out = accum.apply(data, detectors=detectors)
        # print("cov and hits:  hits = ", data[self.hits].data)
        # print("cov and hits:  cov = ", data[self.covariance].data)

        # Optionally, store the inverse covariance
        if self.inverse_covariance is not None:
            data[self.inverse_covariance] = data[self.covariance].duplicate()

        # Extract the results
        hits = data[self.hits]
        cov = data[self.covariance]

        # Invert the covariance in place
        rcond = PixelData(cov.distribution, np.float64, n_value=1)
        covariance_invert(
            cov,
            self.rcond_threshold,
            rcond=rcond,
            use_alltoallv=(self.sync_type == "alltoallv"),
        )

        # Store rcond
        data[self.rcond] = rcond

        return

    def _finalize(self, data, **kwargs):
        return

    def _requires(self):
        req = self.pixel_pointing.requires()
        req.update(self.stokes_weights.requires())
        req["meta"].append(self.noise_model)
        if self.det_flags is not None:
            req["detdata"].append(self.det_flags)
        if self.shared_flags is not None:
            req["shared"].append(self.shared_flags)
        return req

    def _provides(self):
        prov = {
            "global": [self.pixel_dist, self.hits, self.covariance, self.rcond],
            "shared": list(),
            "detdata": list(),
        }
        if self.save_pointing:
            prov["detdata"].extend([self.pixels, self.weights])
        if self.inverse_covariance is not None:
            prov["global"].append(self.inverse_covariance)
        return prov<|MERGE_RESOLUTION|>--- conflicted
+++ resolved
@@ -615,11 +615,7 @@
             zmap = data[self.zmap]
 
         if use_accel:
-<<<<<<< HEAD
-            if not zmap.accel_present():
-=======
             if not zmap.accel_exists():
->>>>>>> 4daadb35
                 log.verbose_rank(
                     f"Operator {self.name} zmap not yet on device, copying in",
                     comm=data.comm.comm_group,
@@ -652,26 +648,6 @@
             data_indx = ob.detdata[self.det_data].indices(dets)
             flag_indx = ob.detdata[self.det_flags].indices(dets)
 
-<<<<<<< HEAD
-            build_noise_weighted(
-                zmap.distribution.global_submap_to_local.array(),
-                zmap.data,
-                pix_indx,
-                ob.detdata[self.pixels].data,
-                weight_indx,
-                ob.detdata[self.weights].data,
-                data_indx,
-                ob.detdata[self.det_data].data,
-                flag_indx,
-                ob.detdata[self.det_flags].data,
-                detweights,
-                self.det_flag_mask,
-                ob.intervals[self.view].data,
-                ob.shared[self.shared_flags].data,
-                self.shared_flag_mask,
-                use_accel,
-            )
-=======
             n_weight_dets = ob.detdata[self.weights].data.shape[0]
 
             if self.use_python:
@@ -716,7 +692,6 @@
                     self.shared_flag_mask,
                     use_accel,
                 )
->>>>>>> 4daadb35
 
         return
 
@@ -729,11 +704,7 @@
                     f"Operator {self.name} finalize calling zmap update self",
                     comm=data.comm.comm_group,
                 )
-<<<<<<< HEAD
-                data[self.zmap].acc_update_self()
-=======
                 data[self.zmap].accel_update_host()
->>>>>>> 4daadb35
             if self.sync_type == "alltoallv":
                 data[self.zmap].sync_alltoallv()
             else:
@@ -744,11 +715,7 @@
                     f"Operator {self.name} finalize calling zmap update device",
                     comm=data.comm.comm_group,
                 )
-<<<<<<< HEAD
-                data[self.zmap].acc_update_device()
-=======
                 data[self.zmap].accel_update_device()
->>>>>>> 4daadb35
         return
 
     def _requires(self):
@@ -776,8 +743,6 @@
     def _supports_accel(self):
         return True
 
-<<<<<<< HEAD
-=======
     def _py_build_noise_weighted(
         self,
         zmap,
@@ -828,7 +793,6 @@
                     tempdata,
                 )
 
->>>>>>> 4daadb35
 
 @trait_docs
 class CovarianceAndHits(Operator):
