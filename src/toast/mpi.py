--- conflicted
+++ resolved
@@ -5,11 +5,7 @@
 import os
 import time
 
-from ._libtoast import Environment, Logger
-<<<<<<< HEAD
-
-=======
->>>>>>> 6a0188ee
+from ._libtoast import Logger
 
 use_mpi = None
 MPI = None
@@ -46,17 +42,10 @@
                 use_mpi = False
 
 from ._libtoast import accel_assign_device
-<<<<<<< HEAD
 
 # Assign each process to an accelerator device
 from .accelerator import jax_local_device, use_accel_jax, use_accel_omp
 
-=======
-
-# Assign each process to an accelerator device
-from .accelerator import jax_local_device, use_accel_jax, use_accel_omp
-
->>>>>>> 6a0188ee
 if use_accel_omp or use_accel_jax:
     node_procs = 1
     node_rank = 0
