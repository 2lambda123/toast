# Copyright (c) 2015-2020 by the parties listed in the AUTHORS file.
# All rights reserved.  Use of this source code is governed by
# a BSD-style license that can be found in the LICENSE file.

import datetime
import gc
import hashlib
import importlib
import os
import warnings
from tempfile import TemporaryDirectory
from collections import UserDict

import astropy.io.misc.hdf5 as aspy5
import h5py
import numpy as np
from astropy.table import meta as aspymeta

from ._libtoast import (
    AlignedF32,
    AlignedF64,
    AlignedI8,
    AlignedI16,
    AlignedI32,
    AlignedI64,
    AlignedU8,
    AlignedU16,
    AlignedU32,
    AlignedU64,
    Environment,
    GlobalTimers,
    Logger,
    Timer,
    threading_state,
    vatan2,
    vcos,
    vexp,
    vfast_atan2,
    vfast_cos,
    vfast_erfinv,
    vfast_exp,
    vfast_log,
    vfast_rsqrt,
    vfast_sin,
    vfast_sincos,
    vfast_sqrt,
    vlog,
    vrsqrt,
    vsin,
    vsincos,
    vsqrt,
)
from .mpi import MPI, use_mpi


def _create_log_rank(level):
    def log_rank(self, msg, comm=None, rank=0, timer=None):
        """Log a message on one process with optional timing.

        A common use case when logging from high-level code is to print a message on
        only a single process, and also to include some timing information.

        If a timer is specified, then it must be specified on all processes.  In this
        case the method is collective, and a barrier() is used to ensure accurate
        timing results.

        Args:
            msg (str):  The log message (only used on specified rank).
            comm (MPI.Comm):  The communicator, or None.
            rank (int):  The rank of the process that should do the logging.
            timer (Timer):  The optional timer.

        """
        log = Logger.get()
        my_rank = 0
        if comm is not None:
            my_rank = comm.rank

        if timer is not None:
            if not timer.is_running():
                err = f"Called {level}_rank with a timer that is not running.  "
                err += f"Did you forget to start it?"
                raise RuntimeError(err)
            if comm is not None:
                comm.barrier()
            timer.stop()

        if my_rank == rank:
            if timer is not None:
                msg = f"{msg} {timer.seconds():0.2f} s"
            if level == "VERBOSE":
                log.verbose(msg)
            elif level == "DEBUG":
                log.debug(msg)
            elif level == "INFO":
                log.info(msg)
            elif level == "WARNING":
                log.warning(msg)
            elif level == "ERROR":
                log.error(msg)
            elif level == "CRITICAL":
                log.critical(msg)
            else:
                raise RuntimeError(f"invalid log level {level}")

        if timer is not None:
            timer.clear()
            timer.start()

    return log_rank


# Add rank logging for all log levels
Logger.verbose_rank = _create_log_rank("VERBOSE")
Logger.debug_rank = _create_log_rank("DEBUG")
Logger.info_rank = _create_log_rank("INFO")
Logger.warning_rank = _create_log_rank("WARNING")
Logger.error_rank = _create_log_rank("ERROR")
Logger.critical_rank = _create_log_rank("CRITICAL")


# This function sets the numba threading layer to (hopefully) be compatible with TOAST.
# The TOAST threading concurrency is used to attempt to set the numba threading.  We
# try to use the OpenMP backend for numba and then TBB.  The "workqueue" backend (which
# is process based).  May not be compatible with all systems, so we use that as a
# last resort.  This function should be called by any operators that use numba.

numba_threading_layer = None


def set_numba_threading():
    """Set the numba threading layer.

    For parallel numba jit blocks, the backend threading layer is selected at runtime
    based on an order set inside the numba package.  We would like to change the
    order of selection to prefer one of the thread-based backends (omp or tbb).  We also
    set the maximum number of threads used by numba to be the same as the number of
    threads used by TOAST.  Since TOAST does not use numba, it means that there will
    be a consistent maximum number of threads in use at all times and no
    oversubscription.

    Args:
        None

    Returns:
        None

    """
    global numba_threading_layer
    if numba_threading_layer is not None:
        # Already set.
        return

    # Get the number of threads used by TOAST at runtime.
    env = Environment.get()
    log = Logger.get()
    toastthreads = env.max_threads()

    rank = 0
    if use_mpi:
        rank = MPI.COMM_WORLD.rank

    threading = "default"
    have_numba_omp = False
    try:
        # New style package layout
        from numba.np.ufunc import omppool

        have_numba_omp = True
        if rank == 0:
            log.debug("Numba has OpenMP threading support")
    except ImportError:
        try:
            # Old style
            from numba.npyufunc import omppool

            have_numba_omp = True
            if rank == 0:
                log.debug("Numba has OpenMP threading support")
        except ImportError:
            # no OpenMP support
            if rank == 0:
                log.debug("Numba does not support OpenMP")
    have_numba_tbb = False
    try:
        # New style package layout
        from numba.np.ufunc import tbbpool

        have_numba_tbb = True
        if rank == 0:
            log.debug("Numba has TBB threading support")
    except ImportError:
        try:
            # Old style
            from numba.npyufunc import tbbpool

            have_numba_tbb = True
            if rank == 0:
                log.debug("Numba has TBB threading support")
        except ImportError:
            # no TBB
            if rank == 0:
                log.debug("Numba does not support TBB")

    # Prefer OMP backend
    if have_numba_omp:
        threading = "omp"
    elif have_numba_tbb:
        threading = "tbb"

    try:
        from numba import config, threading_layer, vectorize

        # Set threading layer and number of threads.  Note that this still
        # does not always work.  The conf structure is repopulated from the
        # environment on every compilation if any of the NUMBA_* variables
        # have changed.
        config.THREADING_LAYER = threading
        config.NUMBA_DEFAULT_NUM_THREADS = toastthreads
        config.NUMBA_NUM_THREADS = toastthreads
        os.environ["NUMBA_THREADING_LAYER"] = threading
        os.environ["NUMBA_DEFAULT_NUM_THREADS"] = "{:d}".format(toastthreads)
        os.environ["NUMBA_NUM_THREADS"] = "{:d}".format(toastthreads)

        # In order to get numba to actually select a threading layer, we must
        # trigger compilation of a parallel function.
        @vectorize("float64(float64)", target="parallel")
        def force_thread_launch(x):
            return x + 1

        force_thread_launch(np.zeros(1))

        # Log the layer that was selected
        numba_threading_layer = threading_layer()
        if rank == 0:
            log.debug("Numba threading layer set to {}".format(numba_threading_layer))
            log.debug(
                "Numba max threads now forced to {}".format(config.NUMBA_NUM_THREADS)
            )
    except ImportError:
        # Numba not available at all
        if rank == 0:
            log.debug("Cannot import numba- ignoring threading layer.")


def astropy_control(max_future=None, offline=False, node_local=False):
    """This function attempts to trigger any astropy downloads.

    The astropy package will automatically download external data files on demand.
    This can be a problem if multiple processes on a distributed system are using the
    same astropy installation.  This function will trigger IERS downloads in a
    controlled way on one process (or one per node if astropy is node-local).

    When requesting Alt / Az coordinate system transforms, times outside of the IERS
    data range will produce a warning on every process.  If the max_future time is set,
    we check if that will trigger a warning, print the warning once, and then disable
    it to avoid spewing the warning on every process of a parallel job.

    Args:
        None

    Returns:
        None

    """
    from astropy.utils import iers

    log = Logger.get()

    rank = 0
    if use_mpi:
        rank = MPI.COMM_WORLD.rank

    # If auto_download is False, the bundled IERS-B table is always used, even if a
    # previously downloaded IERS-A table exists.
    if offline:
        iers.conf.auto_download = False
        log.warning(
            "Disabling downloaded astropy IERS- coordinate transforms will be less accurate"
        )
    else:
        iers.conf.auto_download = True

    # Check future time range

    now_time = datetime.datetime.now(tz=datetime.timezone.utc)
    if max_future is not None:
        if max_future > now_time + datetime.timedelta(days=365):
            msg = f"Maximum future time {max_future} is more than one year in future.\n"
            msg += f"Coordinate transforms using IERS will be less accurate."
            if rank == 0:
                log.warning(msg)

    # Disable future warnings
    # log.info("Disabling astropy IERSRangeError warnings")
    # warnings.filterwarnings("ignore", category=iers.IERSRangeError, module=iers)

    if node_local:
        # Every node has a local astropy installation (i.e. it is not installed to a
        # network / shared filesystem).  In this case one process per node does the
        # trigger.
        pass
    else:
        # Only one global process triggers
        pass


try:
    import psutil

    def memreport(msg="", comm=None, silent=False):
        """Gather and report the amount of allocated, free and swapped system memory"""
        if psutil is None:
            return
        vmem = psutil.virtual_memory()._asdict()
        gc.collect()
        vmem2 = psutil.virtual_memory()._asdict()
        memstr = None
        if comm is None or comm.rank == 0:
            memstr = "Memory usage {}\n".format(msg)
        for key, value in vmem.items():
            value2 = vmem2[key]
            vlist = None
            vlist2 = None
            if comm is None:
                vlist = [value]
                vlist2 = [value2]
            else:
                vlist = comm.gather(value, root=0)
                vlist2 = comm.gather(value2, root=0)
            if comm is None or comm.rank == 0:
                vlist = np.array(vlist, dtype=np.float64)
                vlist2 = np.array(vlist2, dtype=np.float64)
                if key != "percent":
                    # From bytes to better units
                    if np.amax(vlist) < 2**20:
                        vlist /= 2**10
                        vlist2 /= 2**10
                        unit = "kB"
                    elif np.amax(vlist) < 2**30:
                        vlist /= 2**20
                        vlist2 /= 2**20
                        unit = "MB"
                    else:
                        vlist /= 2**30
                        vlist2 /= 2**30
                        unit = "GB"
                else:
                    unit = "% "
                if comm is None or comm.size == 1:
                    memstr += "{:>12} : {:8.3f} {}\n".format(key, vlist[0], unit)
                    if vlist[0] > 0 and np.abs(vlist2[0] - vlist[0]) / vlist[0] > 1e-3:
                        memstr += "{:>12} : {:8.3f} {} (after GC)\n".format(
                            key, vlist2[0], unit
                        )
                else:
                    med1 = np.median(vlist)
                    memstr += (
                        "{:>12} : {:8.3f} {}  < {:8.3f} +- {:8.3f} {}  "
                        "< {:8.3f} {}\n".format(
                            key,
                            np.amin(vlist),
                            unit,
                            med1,
                            np.std(vlist),
                            unit,
                            np.amax(vlist),
                            unit,
                        )
                    )
                    med2 = np.median(vlist2)
                    if med1 > 0 and np.abs(med2 - med1) / med1 > 1e-3:
                        memstr += (
                            "{:>12} : {:8.3f} {}  < {:8.3f} +- {:8.3f} {}  "
                            "< {:8.3f} {} (after GC)\n".format(
                                key,
                                np.amin(vlist2),
                                unit,
                                med2,
                                np.std(vlist2),
                                unit,
                                np.amax(vlist2),
                                unit,
                            )
                        )
        if comm is None or comm.rank == 0:
            if not silent:
                print(memstr, flush=True)
        if comm is not None:
            comm.Barrier()
        return memstr

except ImportError:

    def memreport(msg="", comm=None):
        return


def object_ndim(x):
    """Get the number of dimension of an object.

    Scalars return 0.  Numpy arrays return their actual ndim value.
    Objects that support the buffer protocol return the ndim value of the
    corresponding memoryview.  Nested lists are traversed to compute the
    effective number of dimensions.

    Args:
        x (object): some stuff.

    Returns:
        (int): the number of dimensions of the stuff.

    """
    try:
        nd = x.ndim
        return nd
    except AttributeError:
        # Not a numpy array...
        try:
            view = memoryview(x)
            nd = view.ndim
            return nd
        except TypeError:
            # Does not support buffer protocol...
            try:
                lg = len(x)
                # It's a list!
                nd = 1
                cur = x[0]
                try:
                    lg = len(cur)
                    nd += 1
                    cur = cur[0]
                    try:
                        lg = len(cur)
                        nd += 1
                        # Using lists of more than 3 dimensions (rather than
                        # a numpy array) is kind of crazy...
                    except TypeError:
                        pass
                except TypeError:
                    pass
                return nd
            except TypeError:
                # Must be a scalar.
                return 0


def ensure_buffer_i64(data):
    """Return a flattened object that supports the buffer protocol.

    Numpy arrays and objects supporting the buffer protocol are flattened and
    copied to contiguous memory if needed.  Scalars and lists are converted
    to numpy arrays.

    Args:
        data (object):  A scalar or iterable.

    Returns:
        (array):  The input unmodified or converted to an array.

    """
    return np.ascontiguousarray(data, dtype=np.int64).flatten()


def ensure_buffer_f64(data):
    """Return a flattened object that supports the buffer protocol.

    Numpy arrays and objects supporting the buffer protocol are flattened and
    copied to contiguous memory if needed.  Scalars and lists are converted
    to numpy arrays.

    Args:
        data (object):  A scalar or iterable.

    Returns:
        (array):  The input unmodified or converted to an array.

    """
    return np.ascontiguousarray(data, dtype=np.float64).flatten()
    # if isinstance(data, np.ndarray):
    #     print("ensure: found numpy array, shape=", data.shape, flush=True)
    #     return np.ascontiguousarray(data.flatten(), dtype=np.float64)
    # try:
    #     view = memoryview(data)
    #     if view.ndim == 0:
    #         # A single element...
    #         print("ensure: converting scalar buffer", flush=True)
    #         return np.array([view], dtype=np.float64)
    #     elif (not view.c_contiguous) or (view.ndim != 1):
    #         print("ensure: found non-contiguous memory view shape=", view.shape, flush=True)
    #         return np.ascontiguousarray(view, dtype=np.float64)
    #     else:
    #         print("ensure: returning original data shape=", view.shape, flush=True)
    #         return data
    # except TypeError:
    #     # Does not support buffer protocol
    #     print("ensure: converting non-buffer object ", data, flush=True)
    #     return np.ascontiguousarray(data, dtype=np.float64)


def name_UID(name, int64=False):
    """Return a unique integer for a specified name string."""
    bdet = name.encode("utf-8")
    dhash = hashlib.md5()
    dhash.update(bdet)
    bdet = dhash.digest()
    uid = None
    try:
        ind = int.from_bytes(bdet, byteorder="little")
        if int64:
            uid = int(ind & 0x7FFFFFFFFFFFFFFF)
        else:
            # FIXME:  This commented out line is the correct thing to use
            # for signed integers.  However it will change the random seed
            # values everywhere.  Make this change sometime when it is less
            # disruptive.
            # uid = int(ind & 0x7FFFFFFF)
            uid = int(ind & 0xFFFFFFFF)
    except:
        raise RuntimeError(
            "Cannot convert detector name {} to a unique integer-\
            maybe it is too long?".format(
                name
            )
        )
    return uid


def rate_from_times(timestamps, mean=False):
    """Compute effective sample rate in Hz from timestamps.

    There are many cases when we want to apply algorithms that require a fixed
    sample rate.  We want to compute that from timestamps while also checking for
    any outliers that could compromise the results.

    By default this function uses the median delta_t, under the assumption that
    variations in the timing is due to small numerical / bit noise effects.  For larger
    variations using the mean may be more appropriate (set mean=True).

    This returns the sample rate and also the statistics of the time deltas between
    samples.

    Args:
        timestamps (array):  The array of timestamps.

    Returns:
        (tuple):  The (rate, dt, dt_min, dt_max, dt_std) values.

    """
    tdiff = np.diff(timestamps)
    dt_min = np.min(tdiff)
    dt_max = np.max(tdiff)
    dt_std = np.std(tdiff)
    dt = None
    if mean:
        dt = np.mean(np.diff(timestamps))
    else:
        dt = np.median(np.diff(timestamps))
    return (1.0 / dt, dt, dt_min, dt_max, dt_std)


def dtype_to_aligned(dt):
    """For a numpy dtype, return the equivalent internal Aligned storage class.

    Args:
        dt (dtype):  The numpy dtype.

    Returns:
        (tuple):  The (storage class, item size).

    """
    log = Logger.get()
    itemsize = None
    storage_class = None
    ttype = np.dtype(dt)
    if ttype.char == "b":
        storage_class = AlignedI8
        itemsize = 1
    elif ttype.char == "B":
        storage_class = AlignedU8
        itemsize = 1
    elif ttype.char == "h":
        storage_class = AlignedI16
        itemsize = 2
    elif ttype.char == "H":
        storage_class = AlignedU16
        itemsize = 2
    elif ttype.char == "i":
        storage_class = AlignedI32
        itemsize = 4
    elif ttype.char == "I":
        storage_class = AlignedU32
        itemsize = 4
    elif (ttype.char == "q") or (ttype.char == "l"):
        storage_class = AlignedI64
        itemsize = 8
    elif (ttype.char == "Q") or (ttype.char == "L"):
        storage_class = AlignedU64
        itemsize = 8
    elif ttype.char == "f":
        storage_class = AlignedF32
        itemsize = 4
    elif ttype.char == "d":
        storage_class = AlignedF64
        itemsize = 8
    elif ttype.char == "F":
        raise NotImplementedError("No support yet for complex numbers")
    elif ttype.char == "D":
        raise NotImplementedError("No support yet for complex numbers")
    else:
        msg = "Unsupported data typecode '{}'".format(ttype.char)
        log.error(msg)
        raise ValueError(msg)
    return (storage_class, itemsize)


def array_dot(u, v):
    """Dot product of each row of two 2D arrays"""
    return np.sum(u * v, axis=1).reshape((-1, 1))


def object_fullname(o):
    """Return the fully qualified name of an object."""
    module = o.__module__
    if module is None or module == str.__module__:
        return o.__qualname__
    return "{}.{}".format(module, o.__qualname__)


def import_from_name(name):
    """Import a class from its full name."""
    cls_parts = name.split(".")
    cls_name = cls_parts.pop()
    cls_mod_name = ".".join(cls_parts)
    cls = None
    try:
        cls_mod = importlib.import_module(cls_mod_name)
        cls = getattr(cls_mod, cls_name)
    except:
        msg = f"Cannot import class '{cls_name}' from module '{cls_mod_name}'"
        raise RuntimeError(msg)
    return cls


def system_state(comm=None):
    """Print a snapshot of the current system state across the job."""
    log = Logger.get()
    max, curmax = threading_state()
    msg = f"Threading snapshot:  Overall max = {max}, Current max = {curmax}\n"
    memstr = memreport(msg="system snapshot", comm=comm, silent=True)
    if comm is None or comm.rank == 0:
        msg += memstr
        log.info(msg)


# Test whether h5py supports parallel I/O

hdf5_is_parallel = None


def have_hdf5_parallel():
    global hdf5_is_parallel
    if hdf5_is_parallel is not None:
        # Already checked
        return hdf5_is_parallel

    # Do we even have MPI?
    if not use_mpi:
        hdf5_is_parallel = False
        return hdf5_is_parallel

    # Try to open a temp file on each process with the mpio driver but using
    # COMM_SELF.  This lets us test the presence of the driver without actually
    # doing any communication
    try:
        with TemporaryDirectory() as tempdir:
            tempfile = os.path.join(tempdir, f"test_hdf5_mpio_{MPI.COMM_WORLD.rank}.h5")
            with h5py.File(tempfile, "w", driver="mpio", comm=MPI.COMM_SELF) as f:
                # Yay!
                hdf5_is_parallel = True
    except (ValueError, AssertionError, AttributeError) as e:
        # Nope...
        hdf5_is_parallel = False
    return hdf5_is_parallel


def hdf5_use_serial(handle, comm):
    """Check if all processes in a communicator have access to the file"""
    if comm is None:
        return True
    if comm.size == 1:
        return True
    # Have to check...
    total = comm.allreduce((1 if handle is not None else 0), op=MPI.SUM)
    if total != comm.size:
        return True
    else:
        return False


def table_write_parallel_hdf5(table, root, name, comm=None):
    """Write astropy table to HDF5 with parallel support.

    The astropy.io.misc.hdf5.write_table_hdf5() does not support situations
    where the h5py package is using parallel HDF5 under the hood.  In this
    case, we need to create datasets on all processes but only write to them
    from one process.

    Args:
        table (Table):  The data table.
        root (h5py.Group):  The group to use for creating datasets.
        name (str):  The data set name
        comm (MPI.Comm):  The communicator of processes containing duplicates
            of the table.

    Returns:
        None

    """
    rank = 0
    if comm is not None:
        rank = comm.rank

    # Encode any mixin columns as plain columns + appropriate metadata
    table = aspy5._encode_mixins(table)

    # Table with numpy unicode strings can't be written in HDF5 so
    # to write such a table a copy of table is made containing columns as
    # bytestrings.  Now this copy of the table can be written in HDF5.
    if any(col.info.dtype.kind == "U" for col in table.itercols()):
        table = table.copy(copy_data=False)
        table.convert_unicode_to_bytestring()

    # Write the table to the root group
    tarray = table.as_array()
    dset_shape = tarray.shape
    dset_type = tarray.dtype
    dset = None
    if root is not None:
        # This process is participating
        dset = root.create_dataset(name, dset_shape, dtype=dset_type)
        if rank == 0:
            # Only one process writes the data
            dset[:] = tarray
    del dset

    # Serialize metadata
    header_yaml = aspymeta.get_yaml_from_table(table)
    header_encoded = np.array([h.encode("utf-8") for h in header_yaml])
    mdset_shape = header_encoded.shape
    mdset_type = header_encoded.dtype
    mdset = None
    if root is not None:
        mdset = root.create_dataset(
            aspy5.meta_path(name), mdset_shape, dtype=mdset_type
        )
        if rank == 0:
            mdset[:] = header_encoded
    del mdset


def unit_conversion(source, target):
    """Get the multiplicative factor to convert data.

    Given data in source units, return the scale factor needed to convert
    that data into target units.

    Args:
        source (Unit):  The source units.
        target (Unit):  The target units.

    Returns:
        (float):  The conversion factor.

    """
    scale = 1.0 * source
    scale.to(target)
<<<<<<< HEAD
    return scale.value


class SetDict(UserDict):
    """
    Utility class representing a dictionary of sets with some inplace operations.
    NOTE: all values must be iterable and will be converted into sets.
    """

    def __setitem__(self, key, value):
        """
        insures that values are stored as sets
        this will be used by the `__init__` function
        """
        super().__setitem__(key, set(value))

    def __isub__(self, other):
        """
        -= operation performing set difference on all keys
        `other` can be a normal dict
        """
        for (key, value) in other.items():
            self[key] -= set(value)
        return self

    def __ior__(self, other):
        """
        |= operation performing set union on all keys
        `other` can be a normal dict
        """
        for (key, value) in other.items():
            self[key] |= set(value)
        return self

    def __iand__(self, other):
        """
        &= operation performing set intersection on all keys
        `other` can be a normal dict
        """
        for (key, value) in other.items():
            self[key] &= set(value)
        return self

    def __str__(self):
        """prints only the non-empty sets for brevity sake"""
        result = "{ "
        for (k, v) in self.items():
            if len(v) > 0:
                result += f"{k}:{list(v)} "
        result += "}"
        return result
=======
    return scale.to(target).value
>>>>>>> 22cf6982
<|MERGE_RESOLUTION|>--- conflicted
+++ resolved
@@ -776,9 +776,7 @@
     """
     scale = 1.0 * source
     scale.to(target)
-<<<<<<< HEAD
-    return scale.value
-
+    return scale.to(target).value
 
 class SetDict(UserDict):
     """
@@ -827,7 +825,4 @@
             if len(v) > 0:
                 result += f"{k}:{list(v)} "
         result += "}"
-        return result
-=======
-    return scale.to(target).value
->>>>>>> 22cf6982
+        return result