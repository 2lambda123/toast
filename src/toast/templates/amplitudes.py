--- conflicted
+++ resolved
@@ -891,102 +891,26 @@
             raise RuntimeError(msg)
         return True
 
-<<<<<<< HEAD
-    def accel_in_use(self):
-        """Check if the device data copy is the one currently in use.
-
-        Returns:
-            (bool):  True if the accelerator device copy is being used.
-
-        """
-        if not accel_enabled():
-            return False
-        result = 0
-        for k, v in self._internal.items():
-            if v.accel_in_use():
-                result += 1
-        if result == 0:
-            return False
-        elif result != len(self._internal):
-            log = Logger.get()
-            msg = f"Only some of the Amplitudes are in use on device"
-            log.error(msg)
-            raise RuntimeError(msg)
-        return True
-
-    def accel_used(self, state):
-        """Set the in-use state of the device data copy.
-
-        Setting the state to `True` is only possible if the data exists
-        on the device.
-
-        Args:
-            state (bool):  True if the device copy is in use, else False.
-
-        Returns:
-            None
-
-        """
+    def _accel_create(self):
         if not accel_enabled():
             return
         for k, v in self._internal.items():
-            v.accel_used(state)
-
-    def accel_create(self):
-        """Create the amplitude data on the accelerator.
-
-        Returns:
-            None
-        """
-=======
-    def _accel_create(self):
->>>>>>> fc6990b8
+            v.accel_create()
+
+    def _accel_update_device(self):
         if not accel_enabled():
             return
         for k, v in self._internal.items():
-            v.accel_create()
-
-<<<<<<< HEAD
-    def accel_update_device(self):
-        """Copy the amplitude data to the accelerator.
-
-        Returns:
-            None
-        """
-=======
-    def _accel_update_device(self):
->>>>>>> fc6990b8
+            v.accel_update_device()
+
+    def _accel_update_host(self):
         if not accel_enabled():
             return
         for k, v in self._internal.items():
-            v.accel_update_device()
-
-<<<<<<< HEAD
-    def accel_update_host(self):
-        """Copy the amplitude data from the accelerator.
-
-        Returns:
-            None
-        """
-=======
-    def _accel_update_host(self):
->>>>>>> fc6990b8
+            v.accel_update_host()
+
+    def _accel_delete(self):
         if not accel_enabled():
             return
         for k, v in self._internal.items():
-            v.accel_update_host()
-
-<<<<<<< HEAD
-    def accel_delete(self):
-        """Delete the amplitude data from the accelerator.
-
-        Returns:
-            None
-        """
-=======
-    def _accel_delete(self):
->>>>>>> fc6990b8
-        if not accel_enabled():
-            return
-        for k, v in self._internal.items():
             v.accel_delete()