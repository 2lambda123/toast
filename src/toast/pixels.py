# Copyright (c) 2015-2020 by the parties listed in the AUTHORS file.
# All rights reserved.  Use of this source code is governed by
# a BSD-style license that can be found in the LICENSE file.

import os

import numpy as np
from pshmem.utils import mpi_data_type

from ._libtoast import global_to_local as libtoast_global_to_local
from .accelerator import (
    AcceleratorObject,
    accel_data_create,
    accel_data_delete,
    accel_data_present,
    accel_data_update_device,
    accel_data_update_host,
    accel_enabled,
    use_accel_jax,
    use_accel_omp,
)
from .dist import distribute_uniform
from .mpi import MPI
from .timing import GlobalTimers, Timer, function_timer
from .utils import (
    AlignedF32,
    AlignedF64,
    AlignedI8,
    AlignedI16,
    AlignedI32,
    AlignedI64,
    AlignedU8,
    AlignedU16,
    AlignedU32,
    AlignedU64,
    Logger,
)

<<<<<<< HEAD
from ._libtoast import global_to_local as libtoast_global_to_local

from .accelerator import (
    use_accel_jax,
    use_accel_omp,
    accel_enabled,
    accel_data_present,
    accel_data_create,
    accel_data_delete,
    accel_data_update_device,
    accel_data_update_host,
    AcceleratorObject,
)
=======
if use_accel_jax:
    import jax
    import jax.numpy as jnp
>>>>>>> c92547b6

if use_accel_jax:
    import jax
    import jax.numpy as jnp


class PixelDistribution(object):
    """Class representing the distribution of submaps.

    This object is used to describe the properties of a pixelization scheme and which
    "submaps" are strored on each process.  The size of the submap can be tuned to
    balance storage (smaller submap size means fewer wasted pixels stored) and ease of
    indexing (larger submap size means faster global-to-local pixel lookups).

    Args:
        n_pix (int): the total number of pixels.
        n_submap (int): the number of submaps to use.
        local_submaps (array): the list of local submaps (integers).
        comm (mpi4py.MPI.Comm): The MPI communicator or None.

    """

    def __init__(self, n_pix=None, n_submap=1000, local_submaps=None, comm=None):
        self._n_pix = n_pix
        self._n_submap = n_submap
        if self._n_submap > self._n_pix:
            msg = "Cannot create a PixelDistribution with more submaps ({}) than pixels ({})".format(
                n_submap, n_pix
            )
            raise RuntimeError(msg)
        self._n_pix_submap = self._n_pix // self._n_submap
        if self._n_pix % self._n_submap != 0:
            self._n_pix_submap += 1

        self._local_submaps = local_submaps
        self._comm = comm

        self._glob2loc = None
        self._n_local = 0

        if self._local_submaps is not None and len(self._local_submaps) > 0:
            if np.max(self._local_submaps) > self._n_submap - 1:
                raise RuntimeError("local submap indices out of range")
            self._n_local = len(self._local_submaps)
            self._glob2loc = AlignedI64.zeros(self._n_submap)
            self._glob2loc[:] = -1
            for ilocal_submap, iglobal_submap in enumerate(self._local_submaps):
                self._glob2loc[iglobal_submap] = ilocal_submap

        self._submap_owners = None
        self._owned_submaps = None
        self._alltoallv_info = None
        self._all_hit_submaps = None

    def __eq__(self, other):
        local_eq = True
        if self._n_pix != other._n_pix:
            local_eq = False
        if self._n_submap != other._n_submap:
            local_eq = False
        if self._n_pix_submap != other._n_pix_submap:
            local_eq = False
        if not np.array_equal(self._local_submaps, other._local_submaps):
            local_eq = False
        if self._comm is None and other._comm is not None:
            local_eq = False
        if self._comm is not None and other._comm is None:
            local_eq = False
        if self._comm is not None:
            comp = MPI.Comm.Compare(self._comm, other._comm)
            if comp not in (MPI.IDENT, MPI.CONGRUENT):
                local_eq = False
        return local_eq

    def __ne__(self, other):
        return not self.__eq__(other)

    def clear(self):
        """Delete the underlying memory.

        This will forcibly delete the C-allocated memory and invalidate all python
        references to this object.  DO NOT CALL THIS unless you are sure all references
        are no longer being used and you are about to delete the object.

        """
        if hasattr(self, "_glob2loc"):
            if self._glob2loc is not None:
                self._glob2loc.clear()
                del self._glob2loc

    def __del__(self):
        self.clear()

    @property
    def comm(self):
        """(mpi4py.MPI.Comm): The MPI communicator used (or None)"""
        return self._comm

    @property
    def n_pix(self):
        """(int): The global number of pixels."""
        return self._n_pix

    @property
    def n_pix_submap(self):
        """(int): The number of pixels in each submap."""
        return self._n_pix_submap

    @property
    def n_submap(self):
        """(int): The total number of submaps."""
        return self._n_submap

    @property
    def n_local_submap(self):
        """(int): The number of submaps stored on this process."""
        return self._n_local

    @property
    def local_submaps(self):
        """(array): The list of local submaps or None if process has no data."""
        return self._local_submaps

    @property
    def all_hit_submaps(self):
        """(array): The list of submaps local to atleast one process."""
        if self._all_hit_submaps is None:
            hits = np.zeros(self._n_submap)
            hits[self._local_submaps] += 1
            if self._comm is not None:
                self._comm.Allreduce(MPI.IN_PLACE, hits)
            self._all_hit_submaps = np.argwhere(hits != 0).ravel()
        return self._all_hit_submaps

    @property
    def global_submap_to_local(self):
        """(array): The mapping from global submap to local."""
        return self._glob2loc

    @function_timer
    def global_pixel_to_submap(self, gl):
        """Convert global pixel indices into the local submap and pixel.

        Args:
            gl (array): The global pixel numbers.

        Returns:
            (tuple):  A tuple of arrays containing the local submap index (int) and the
                pixel index local to that submap (int).

        """
        if len(gl) == 0:
            return (np.zeros_like(gl), np.zeros_like(gl))
        if np.max(gl) >= self._n_pix:
            log = Logger.get()
            msg = "Global pixel indices exceed the maximum for the pixelization"
            log.error(msg)
            raise RuntimeError(msg)
        return libtoast_global_to_local(gl, self._n_pix_submap, self._glob2loc)

        # global_sm = np.floor_divide(gl, self._n_pix_submap, dtype=np.int64)
        # submap_pixel = np.mod(gl, self._n_pix_submap, dtype=np.int64)
        # local_sm = np.array([self._glob2loc[x] for x in global_sm], dtype=np.int64)
        # return (local_sm, submap_pixel)

    @function_timer
    def global_pixel_to_local(self, gl):
        """Convert global pixel indices into local pixel indices.

        Args:
            gl (array): The global pixel numbers.

        Returns:
            (array): The local raw (flat packed) buffer index for each pixel.

        """
        if len(gl) == 0:
            return np.zeros_like(gl)
        if np.max(gl) >= self._n_pix:
            log = Logger.get()
            msg = "Global pixel indices exceed the maximum for the pixelization"
            log.error(msg)
            raise RuntimeError(msg)
        local_sm, pixels = libtoast_global_to_local(
            gl, self._n_pix_submap, self._glob2loc
        )
        local_sm *= self._n_pix_submap
        pixels += local_sm
        return pixels

    def __repr__(self):
        val = "<PixelDistribution {} pixels, {} submaps, submap size = {}>".format(
            self._n_pix, self._n_submap, self._n_pix_submap
        )
        return val

    @property
    def submap_owners(self):
        """The owning process for every hit submap.

        This information is used in several other operations, including serializing
        PixelData objects to a single process and also communication needed for
        reducing data globally.
        """
        if self._submap_owners is not None:
            # Already computed
            return self._submap_owners

        self._submap_owners = np.empty(self._n_submap, dtype=np.int32)
        self._submap_owners[:] = -1

        if self._comm is None:
            # Trivial case
            if self._local_submaps is not None and len(self._local_submaps) > 0:
                self._submap_owners[self._local_submaps] = 0
        else:
            # Need to compute it.
            local_hit_submaps = np.zeros(self._n_submap, dtype=np.uint8)
            local_hit_submaps[self._local_submaps] = 1

            hit_submaps = None
            if self._comm.rank == 0:
                hit_submaps = np.zeros(self._n_submap, dtype=np.uint8)

            self._comm.Reduce(local_hit_submaps, hit_submaps, op=MPI.LOR, root=0)
            del local_hit_submaps

            if self._comm.rank == 0:
                total_hit_submaps = np.sum(hit_submaps.astype(np.int32))
                tdist = distribute_uniform(total_hit_submaps, self._comm.size)

                # The target number of submaps per process
                target = [x[1] for x in tdist]

                # Assign the submaps in rank order.  This ensures better load
                # distribution when serializing some operations and also reduces needed
                # memory copies when using Alltoallv.
                proc_offset = 0
                proc = 0
                for sm in range(self._n_submap):
                    if hit_submaps[sm] > 0:
                        self._submap_owners[sm] = proc
                        proc_offset += 1
                        if proc_offset >= target[proc]:
                            proc += 1
                            proc_offset = 0
                del hit_submaps

            self._comm.Bcast(self._submap_owners, root=0)
        return self._submap_owners

    @property
    def owned_submaps(self):
        """The submaps owned by this process."""
        if self._owned_submaps is not None:
            # Already computed
            return self._owned_submaps
        owners = self.submap_owners
        if self._comm is None:
            self._owned_submaps = np.array(
                [x for x, y in enumerate(owners) if y == 0], dtype=np.int32
            )
        else:
            self._owned_submaps = np.array(
                [x for x, y in enumerate(owners) if y == self._comm.rank],
                dtype=np.int32,
            )
        return self._owned_submaps

    @property
    def alltoallv_info(self):
        """Return the offset information for Alltoallv communication.

        This returns a tuple containing:
            - The send displacements for the Alltoallv submap gather
            - The send counts for the Alltoallv submap gather
            - The receive displacements for the Alltoallv submap gather
            - The receive counts for the Alltoallv submap gather
            - The locations in the receive buffer of each submap.

        """
        if self._alltoallv_info is not None:
            # Already computed
            return self._alltoallv_info

        owners = self.submap_owners
        our_submaps = self.owned_submaps

        send_counts = None
        send_displ = None
        recv_counts = None
        recv_displ = None
        recv_locations = None

        if self._comm is None:
            recv_counts = len(self._local_submaps) * np.ones(1, dtype=np.int32)
            recv_displ = np.zeros(1, dtype=np.int32)
            recv_locations = dict()
            for offset, sm in enumerate(self._local_submaps):
                recv_locations[sm] = np.array([offset], dtype=np.int32)
            send_counts = len(self._local_submaps) * np.ones(1, dtype=np.int32)
            send_displ = np.zeros(1, dtype=np.int32)
        else:
            # Compute the other "contributing" processes that have submaps which we own.
            # Also track the receive buffer offsets for each owned submap.
            send = [list() for x in range(self._comm.size)]
            for sm in self._local_submaps:
                # Tell the owner of this submap that we are a contributor
                send[owners[sm]].append(sm)
            recv = self._comm.alltoall(send)

            recv_counts = np.zeros(self._comm.size, dtype=np.int32)
            recv_displ = np.zeros(self._comm.size, dtype=np.int32)
            recv_locations = dict()

            offset = 0
            for proc, sms in enumerate(recv):
                recv_displ[proc] = offset
                for sm in sms:
                    if sm not in recv_locations:
                        recv_locations[sm] = list()
                    recv_locations[sm].append(offset)
                    recv_counts[proc] += 1
                    offset += 1

            for sm in list(recv_locations.keys()):
                recv_locations[sm] = np.array(recv_locations[sm], dtype=np.int32)

            # Compute the Alltoallv send offsets in terms of submaps
            send_counts = np.zeros(self._comm.size, dtype=np.int32)
            send_displ = np.zeros(self._comm.size, dtype=np.int32)
            offset = 0
            last_offset = 0
            last_own = -1
            for sm in self._local_submaps:
                if last_own != owners[sm]:
                    # Moving on to next owning process...
                    if last_own >= 0:
                        send_displ[last_own] = last_offset
                        last_offset = offset
                send_counts[owners[sm]] += 1
                offset += 1
                last_own = owners[sm]
            if last_own >= 0:
                # Finish up last process
                send_displ[last_own] = last_offset

        self._alltoallv_info = (
            send_counts,
            send_displ,
            recv_counts,
            recv_displ,
            recv_locations,
        )

        return self._alltoallv_info


class PixelData(AcceleratorObject):
    """Distributed map-domain data.

    The distribution information is stored in a PixelDistribution instance passed to
    the constructor.  Each process has local data stored in one or more "submaps".

    Although multiple processes may have the same submap of data stored locally, only
    one process is considered the "owner".  This ownership is used when serializing the
    data and when doing reductions in certain cases.  Ownership can be set to either
    the lowest rank process which has the submap or to a balanced distribution.

    Args:
        dist (PixelDistribution):  The distribution of submaps.
        dtype (numpy.dtype):  A numpy-compatible dtype for each element of the data.
            The only supported types are 1, 2, 4, and 8 byte signed and unsigned
            integers, 4 and 8 byte floating point numbers, and 4 and 8 byte complex
            numbers.
        n_value (int):  The number of values per pixel.

    """

    def __init__(self, dist, dtype, n_value=1):
        log = Logger.get()

        self._dist = dist
        self._n_value = n_value

        # construct a new dtype in case the parameter given is shortcut string
        ttype = np.dtype(dtype)

        self.storage_class = None
        if ttype.char == "b":
            self.storage_class = AlignedI8
        elif ttype.char == "B":
            self.storage_class = AlignedU8
        elif ttype.char == "h":
            self.storage_class = AlignedI16
        elif ttype.char == "H":
            self.storage_class = AlignedU16
        elif ttype.char == "i":
            self.storage_class = AlignedI32
        elif ttype.char == "I":
            self.storage_class = AlignedU32
        elif (ttype.char == "q") or (ttype.char == "l"):
            self.storage_class = AlignedI64
        elif (ttype.char == "Q") or (ttype.char == "L"):
            self.storage_class = AlignedU64
        elif ttype.char == "f":
            self.storage_class = AlignedF32
        elif ttype.char == "d":
            self.storage_class = AlignedF64
        elif ttype.char == "F":
            raise NotImplementedError("No support yet for complex numbers")
        elif ttype.char == "D":
            raise NotImplementedError("No support yet for complex numbers")
        else:
            msg = "Unsupported data typecode '{}'".format(ttype.char)
            log.error(msg)
            raise ValueError(msg)
        self._dtype = ttype

        self.mpitype = None
        self.mpibytesize = None
        if self._dist.comm is not None:
            self.mpibytesize, self.mpitype = mpi_data_type(self._dist.comm, self._dtype)

        self._shape = (
            self._dist.n_local_submap,
            self._dist.n_pix_submap,
            self._n_value,
        )
        self._flatshape = (
            self._dist.n_local_submap * self._dist.n_pix_submap * self._n_value
        )
        self._n_submap_value = self._dist.n_pix_submap * self._n_value

        self.raw = self.storage_class.zeros(self._flatshape)
        self.data = self.raw.array().reshape(self._shape)
        self.data_jax = None

        # Allreduce quantities
        self._all_comm_submap = None
        self._all_send = None
        self._all_send_raw = None
        self._all_recv = None
        self._all_recv_raw = None

        # Alltoallv quantities
        self._send_counts = None
        self._send_displ = None
        self._recv_counts = None
        self._recv_displ = None
        self._recv_locations = None
        self.receive = None
        self._receive_raw = None
        self.reduce_buf = None
        self._reduce_buf_raw = None

        super().__init__()

    def clear(self):
        """Delete the underlying memory.

        This will forcibly delete the C-allocated memory and invalidate all python
        references to this object.  DO NOT CALL THIS unless you are sure all references
        are no longer being used and you are about to delete the object.

        """
        if hasattr(self, "data"):
            del self.data
        if hasattr(self, "raw"):
            if self.accel_exists():
                self.accel_delete()
            self.raw.clear()
            del self.raw
        if hasattr(self, "receive"):
            del self.receive
            if self._receive_raw is not None:
                self._receive_raw.clear()
            del self._receive_raw
        if hasattr(self, "reduce_buf"):
            del self.reduce_buf
            if self._reduce_buf_raw is not None:
                self._reduce_buf_raw.clear()
            del self._reduce_buf_raw
        if hasattr(self, "_all_send"):
            del self._all_send
            if self._all_send_raw is not None:
                self._all_send_raw.clear()
            del self._all_send_raw
        if hasattr(self, "_all_recv"):
            del self._all_recv
            if self._all_recv_raw is not None:
                self._all_recv_raw.clear()
            del self._all_recv_raw

    def __del__(self):
        self.clear()

    @property
    def distribution(self):
        """(PixelDistribution): The distribution information."""
        return self._dist

    @property
    def dtype(self):
        """(numpy.dtype): The data type of the values."""
        return self._dtype

    @property
    def n_value(self):
        """(int): The number of non-zero values per pixel."""
        return self._n_value

    def __getitem__(self, key):
        return np.array(self.data[key], dtype=self._dtype, copy=False)

    def __delitem__(self, key):
        raise NotImplementedError("Cannot delete individual memory elements")
        return

    def __setitem__(self, key, value):
        self.data[key] = value

    def __iter__(self):
        return iter(self.data)

    def __len__(self):
        return len(self.data)

    def __repr__(self):
        val = "<PixelData {} values per pixel, dtype = {}, dist = {}>".format(
            self._n_value, self._dtype, self._dist
        )
        return val

    def __eq__(self, other):
        if self.distribution != other.distribution:
            return False
        if self.dtype.char != other.dtype.char:
            return False
        if self.n_value != other.n_value:
            return False
        if not np.allclose(self.raw, other.raw):
            return False
        return True

    def __ne__(self, other):
        return not self.__eq__(other)

    def duplicate(self):
        """Create a copy of the data with the same distribution.

        Returns:
            (PixelData):  A duplicate of the instance with copied data but the same
                distribution.

        """
        dup = PixelData(self.distribution, self.dtype, n_value=self.n_value)
        dup.raw[:] = self.raw
        return dup

    def comm_nsubmap(self, bytes):
        """Given a buffer size, compute the number of submaps to communicate.

        Args:
            bytes (int):  The number of bytes.

        Returns:
            (int):  The number of submaps in each buffer.

        """
        dbytes = self._dtype.itemsize
        nsub = int(bytes / (dbytes * self._n_submap_value))
        if nsub == 0:
            nsub = 1
        allsub = int(self._dist.n_pix / self._dist.n_pix_submap)
        if nsub > allsub:
            nsub = allsub
        return nsub

    @function_timer
    def setup_allreduce(self, n_submap):
        """Check that allreduce buffers exist and create them if needed."""
        # Allocate persistent send / recv buffers that only change if number of submaps
        # change.
        if self._all_comm_submap is not None:
            # We have already done a reduce...
            if n_submap == self._all_comm_submap:
                # Already allocated with correct size
                return
            else:
                # Delete the old buffers.
                del self._all_send
                self._all_send_raw.clear()
                del self._all_send_raw
                del self._all_recv
                self._all_recv_raw.clear()
                del self._all_recv_raw
        # Allocate with the new size
        self._all_comm_submap = n_submap
        self._all_recv_raw = self.storage_class.zeros(n_submap * self._n_submap_value)
        self._all_recv = self._all_recv_raw.array()
        self._all_send_raw = self.storage_class.zeros(n_submap * self._n_submap_value)
        self._all_send = self._all_send_raw.array()

    @function_timer
    def sync_allreduce(self, comm_bytes=10000000):
        """Perform a buffered allreduce of the data.

        Args:
            comm_bytes (int): The approximate message size to use.

        Returns:
            None.

        """
        if self._dist.comm is None:
            return

        comm_submap = self.comm_nsubmap(comm_bytes)
        self.setup_allreduce(comm_submap)

        dist = self._dist
        nsub = dist.n_submap

        sendview = self._all_send.reshape(
            (comm_submap, dist.n_pix_submap, self._n_value)
        )

        recvview = self._all_recv.reshape(
            (comm_submap, dist.n_pix_submap, self._n_value)
        )

        owners = dist.submap_owners

        submap_off = 0
        ncomm = comm_submap

        gt = GlobalTimers.get()

        while submap_off < nsub:
            if submap_off + ncomm > nsub:
                ncomm = nsub - submap_off
            if np.sum(owners[submap_off : submap_off + ncomm]) != -ncomm:
                # At least one submap has some hits.  Do the allreduce.
                # Otherwise we would skip this buffer to avoid reducing a
                # bunch of zeros.
                for c in range(ncomm):
                    glob = submap_off + c
                    if glob in dist.local_submaps:
                        # copy our data in.
                        loc = dist.global_submap_to_local[glob]
                        sendview[c, :, :] = self.data[loc, :, :]

                gt.start("PixelData.sync_allreduce MPI Allreduce")
                dist.comm.Allreduce(self._all_send, self._all_recv, op=MPI.SUM)
                gt.stop("PixelData.sync_allreduce MPI Allreduce")

                for c in range(ncomm):
                    glob = submap_off + c
                    if glob in dist.local_submaps:
                        # copy the reduced data
                        loc = dist.global_submap_to_local[glob]
                        self.data[loc, :, :] = recvview[c, :, :]

                self._all_send.fill(0)
                self._all_recv.fill(0)

            submap_off += ncomm

        return

    @staticmethod
    def local_reduction(n_submap_value, receive_locations, receive, reduce_buf):
        # Locally reduce owned submaps
        for sm, locs in receive_locations.items():
            reduce_buf[:] = 0
            for lc in locs:
                reduce_buf += receive[lc : lc + n_submap_value]
            for lc in locs:
                receive[lc : lc + n_submap_value] = reduce_buf

    @function_timer
    def setup_alltoallv(self):
        """Check that alltoallv buffers exist and create them if needed."""
        if self._send_counts is None:
            log = Logger.get()
            # Get the parameters in terms of submaps.
            (
                send_counts,
                send_displ,
                recv_counts,
                recv_displ,
                recv_locations,
            ) = self._dist.alltoallv_info

            # Pixel values per submap
            scale = self._n_submap_value

            # Scale these quantites by the submap size and the number of values per
            # pixel.

            self._send_counts = scale * np.array(send_counts, dtype=np.int32)
            self._send_displ = scale * np.array(send_displ, dtype=np.int32)
            self._recv_counts = scale * np.array(recv_counts, dtype=np.int32)
            self._recv_displ = scale * np.array(recv_displ, dtype=np.int32)
            self._recv_locations = dict()
            for sm, locs in recv_locations.items():
                self._recv_locations[sm] = scale * np.array(locs, dtype=np.int32)

            # Allocate a persistent single-submap buffer
            self._reduce_buf_raw = self.storage_class.zeros(self._n_submap_value)
            self.reduce_buf = self._reduce_buf_raw.array()

            buf_check_fail = False
            try:
                if self._dist.comm is None:
                    # For this case, point the receive member to the original data.
                    # This will allow codes processing locally owned submaps to work
                    # transparently in the serial case.
                    self.receive = self.data.reshape((-1))
                else:
                    # Check that our send and receive buffers do not exceed 32bit
                    # indices required by MPI
                    max_int = 2147483647
                    recv_buf_size = self._recv_displ[-1] + self._recv_counts[-1]
                    if recv_buf_size > max_int:
                        msg = "Proc {} Alltoallv receive buffer size exceeds max 32bit integer".format(
                            self._dist.comm.rank
                        )
                        log.error(msg)
                        buf_check_fail = True
                    if len(self.raw) > max_int:
                        msg = "Proc {} Alltoallv send buffer size exceeds max 32bit integer".format(
                            self._dist.comm.rank
                        )
                        log.error(msg)
                        buf_check_fail = True

                    # Allocate a persistent receive buffer
                    self._receive_raw = self.storage_class.zeros(recv_buf_size)
                    self.receive = self._receive_raw.array()
            except:
                buf_check_fail = True
            if self._dist.comm is not None:
                buf_check_fail = self._dist.comm.allreduce(buf_check_fail, op=MPI.LOR)
            if buf_check_fail:
                msg = "alltoallv buffer setup failed on one or more processes"
                raise RuntimeError(msg)

    @function_timer
    def forward_alltoallv(self):
        """Communicate submaps into buffers on the owning process.

        On the first call, some initialization is done to compute send and receive
        displacements and counts.  A persistent receive buffer is allocated.  Submap
        data is sent to their owners simultaneously using alltoallv.

        Returns:
            None.

        """
        gt = GlobalTimers.get()
        self.setup_alltoallv()

        if self._dist.comm is None:
            # No communication needed
            return

        # Gather owned submaps locally
        gt.start("PixelData.forward_alltoallv MPI Alltoallv")
        self._dist.comm.Alltoallv(
            [self.raw, self._send_counts, self._send_displ, self.mpitype],
            [self.receive, self._recv_counts, self._recv_displ, self.mpitype],
        )
        gt.stop("PixelData.forward_alltoallv MPI Alltoallv")
        return

    @function_timer
    def reverse_alltoallv(self):
        """Communicate submaps from the owning process back to all processes.

        Returns:
            None.

        """
        gt = GlobalTimers.get()
        if self._dist.comm is None:
            # No communication needed
            return
        if self._send_counts is None:
            raise RuntimeError(
                "Cannot do reverse alltoallv before buffers have been setup"
            )

        # Scatter result back
        gt.start("PixelData.reverse_alltoallv MPI Alltoallv")
        self._dist.comm.Alltoallv(
            [self.receive, self._recv_counts, self._recv_displ, self.mpitype],
            [self.raw, self._send_counts, self._send_displ, self.mpitype],
        )
        gt.stop("PixelData.reverse_alltoallv MPI Alltoallv")
        return

    @function_timer
    def sync_alltoallv(self, local_func=None):
        """Perform operations on locally owned submaps using Alltoallv communication.

        On the first call, some initialization is done to compute send and receive
        displacements and counts.  A persistent receive buffer is allocated.  Submap
        data is sent to their owners simultaneously using alltoallv.  Each process does
        a local operation on their owned submaps before sending the result back with
        another alltoallv call.

        Args:
            local_func (function):  A function for processing the local submap data.

        Returns:
            None.

        """
        self.forward_alltoallv()

        if local_func is None:
            local_func = self.local_reduction

        # Run operation on locally owned submaps
        local_func(
            self._n_submap_value, self._recv_locations, self.receive, self.reduce_buf
        )

        self.reverse_alltoallv()
        return

    @function_timer
    def broadcast_map(self, fdata, comm_bytes=10000000):
        """Distribute a map located on a single process.

        The root process takes a map in memory and distributes it.   Chunks of submaps
        are broadcast to all processes, and each process copies data to its local
        submaps.

        Args:
            fdata (array): The input data (only significant on process 0).
            comm_bytes (int): The approximate message size to use.

        Returns:
            None

        """
        rank = 0
        if self._dist.comm is not None:
            rank = self._dist.comm.rank
        comm_submap = self._dist.comm_nsubmap(comm_bytes)

        # we make the assumption that FITS binary tables are still stored in
        # blocks of 2880 bytes just like always...
        dbytes = self._dtype(1).itemsize
        rowbytes = self._n_value * dbytes
        optrows = int(2880 / rowbytes)

        # Get a tuple of all columns in the table.  We choose memmap here so
        # that we can (hopefully) read through all columns in chunks such that
        # we only ever have a couple FITS blocks in memory.
        if rank == 0:
            if self._n_value == 1:
                fdata = (fdata,)

        buf = np.zeros(
            comm_submap * self._dist.n_pix_submap * self._n_value, dtype=self._dtype
        )
        view = buf.reshape((comm_submap, self._dist.n_pix_submap, self._n_value))

        in_off = 0
        out_off = 0
        submap_off = 0

        rows = optrows
        while in_off < self._dist.n_pix:
            if in_off + rows > self._dist.n_pix:
                rows = self._dist.n_pix - in_off
            # is this the last block for this communication?
            islast = False
            copyrows = rows
            if out_off + rows > (comm_submap * self._dist.npix_submap):
                copyrows = (comm_submap * self._dist.npix_submap) - out_off
                islast = True

            if rank == 0:
                for col in range(self._n_value):
                    coloff = (out_off * self._n_value) + col
                    buf[
                        coloff : coloff + (copyrows * self._n_value) : self._n_value
                    ] = fdata[col][in_off : in_off + copyrows]

            out_off += copyrows
            in_off += copyrows

            if islast:
                if self._dist.comm is not None:
                    self._dist.comm.Bcast(buf, root=0)
                # loop over these submaps, and copy any that we are assigned
                for sm in range(submap_off, submap_off + comm_submap):
                    if sm in self._dist.local_submaps:
                        loc = self._dist.global_submap_to_local[sm]
                        self.data[loc, :, :] = view[sm - submap_off, :, :]
                out_off = 0
                submap_off += comm_submap
                buf.fill(0)
                islast = False

        # flush the remaining buffer

        if out_off > 0:
            if self._dist.comm is not None:
                self._dist.comm.Bcast(buf, root=0)
            # loop over these submaps, and copy any that we are assigned
            for sm in range(submap_off, submap_off + comm_submap):
                if sm in self._dist.local_submaps:
                    loc = self._dist.global_submap_to_local[sm]
                    self.data[loc, :, :] = view[sm - submap_off, :, :]
        return

    def _accel_exists(self):
        if use_accel_omp:
            return accel_data_present(self.raw)
        elif use_accel_jax:
            return accel_data_present(self.data_jax)
        else:
            return False

    def _accel_create(self):
        if use_accel_omp:
            accel_data_create(self.raw)
        elif use_accel_jax:
            accel_data_create(self.data_jax)

    def _accel_update_device(self):
        if use_accel_omp:
            _ = accel_data_update_device(self.raw)
        elif use_accel_jax:
            self.data_jax = accel_data_update_device(self.data)

    def _accel_update_host(self):
        if use_accel_omp:
            _ = accel_data_update_host(self.raw)
        elif use_accel_jax:
            self.data[:] = accel_data_update_host(self.data_jax)
            self.data_jax = None

    def _accel_delete(self):
        if use_accel_omp:
            accel_data_delete(self.raw)
        elif use_accel_jax:
            del self.data_jax
            self.data_jax = None<|MERGE_RESOLUTION|>--- conflicted
+++ resolved
@@ -35,26 +35,6 @@
     AlignedU64,
     Logger,
 )
-
-<<<<<<< HEAD
-from ._libtoast import global_to_local as libtoast_global_to_local
-
-from .accelerator import (
-    use_accel_jax,
-    use_accel_omp,
-    accel_enabled,
-    accel_data_present,
-    accel_data_create,
-    accel_data_delete,
-    accel_data_update_device,
-    accel_data_update_host,
-    AcceleratorObject,
-)
-=======
-if use_accel_jax:
-    import jax
-    import jax.numpy as jnp
->>>>>>> c92547b6
 
 if use_accel_jax:
     import jax
