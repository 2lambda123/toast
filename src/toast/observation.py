# Copyright (c) 2015-2020 by the parties listed in the AUTHORS file.
# All rights reserved.  Use of this source code is governed by
# a BSD-style license that can be found in the LICENSE file.

import sys

import types

import copy

import numbers

from collections.abc import MutableMapping, Sequence, Mapping

import numpy as np

from pshmem.utils import mpi_data_type

from .mpi import MPI, comm_equal

from .instrument import Telescope

from .dist import distribute_samples

from .intervals import IntervalList, interval_dtype

from .utils import (
    Logger,
    name_UID,
)

from .timing import function_timer

from .observation_data import (
    DetectorData,
    DetDataManager,
    SharedDataManager,
    IntervalsManager,
)

from .observation_view import DetDataView, SharedView, View, ViewManager, ViewInterface

from .observation_dist import (
    DistDetSamp,
    redistribute_data,
)


default_values = None


def set_default_values(values=None):
    """Update default values for common Observation objects.

    Args:
        names (dict):  The dictionary specifying any name overrides.

    Returns:
        None

    """
    global default_values

    defaults = {
        # names
        "times": "times",
        "shared_flags": "flags",
        "det_data": "signal",
        "det_flags": "flags",
        "hwp_angle": "hwp_angle",
        "azimuth": "azimuth",
        "elevation": "elevation",
        "boresight_azel": "boresight_azel",
        "boresight_radec": "boresight_radec",
        "position": "position",
        "velocity": "velocity",
        "pixels": "pixels",
        "weights": "weights",
        "quats": "quats",
        "quats_azel": "quats_azel",
        #
        # flag masks
        #
        "shared_mask_invalid": 1,
        "shared_mask_unstable_scanrate": 2,
        "shared_mask_irregular": 4,
        "det_mask_invalid": 1,
        "det_mask_sso": 1 + 2,
        #
        # ground-specific flag masks
        #
        "turnaround": 1 + 2,  # remove invalid bit to map turnarounds
        "scan_leftright": 8,
        "scan_rightleft": 16,
        "sun_up": 32,
        "sun_close": 64,
        "elnod": 1 + 2 + 4,
    }

    if values is not None:
        defaults.update(values)

    default_values = types.SimpleNamespace(**defaults)


if default_values is None:
    set_default_values()


class Observation(MutableMapping):
    """Class representing the data for one observation.

    An Observation stores information about data distribution across one or more MPI
    processes and is a container for four types of objects:

        * Local detector data (unique to each process).
        * Shared data that has one common copy for every node spanned by the
          observation.
        * Intervals defining spans of data with some common characteristic.
        * Other arbitrary small metadata.

    Small metadata can be stored directly in the Observation using normal square
    bracket "[]" access to elements (an Observation is a dictionary).  Groups of
    detector data (e.g. "signal", "flags", etc) can be accessed in the separate
    detector data dictionary (the "detdata" attribute).  Shared data can be similarly
    stored in the "shared" attribute.  Lists of intervals are accessed in the
    "intervals" attribute and data views can use any interval list to access subsets
    of detector and shared data.

    **Notes on distributed use with MPI**

    The detector data within an Observation is distributed among the processes in an
    MPI communicator.  The processes in the communicator are arranged in a rectangular
    grid, with each process storing some number of detectors for a piece of time
    covered by the observation.  The most common configuration (and the default) is to
    make this grid the size of the communicator in the "detector direction" and a size
    of one in the "sample direction"::

        MPI           det1  sample(0), sample(1), sample(2), ...., sample(N-1)
        rank 0        det2  sample(0), sample(1), sample(2), ...., sample(N-1)
        ----------------------------------------------------------------------
        MPI           det3  sample(0), sample(1), sample(2), ...., sample(N-1)
        rank 1        det4  sample(0), sample(1), sample(2), ...., sample(N-1)

    So each process has a subset of detectors for the whole span of the observation
    time.  You can override this shape by setting the process_rows to something
    else.  For example, process_rows=1 would result in this::

        MPI rank 0                        |        MPI rank 1
        ----------------------------------+----------------------------
        det1  sample(0), sample(1), ...,  |  ...., sample(N-1)
        det2  sample(0), sample(1), ...,  |  ...., sample(N-1)
        det3  sample(0), sample(1), ...,  |  ...., sample(N-1)
        det4  sample(0), sample(1), ...,  |  ...., sample(N-1)


    Args:
        comm (toast.Comm):  The toast communicator containing information about the
            process group for this observation.
        telescope (Telescope):  An instance of a Telescope object.
        n_samples (int):  The total number of samples for this observation.
        name (str):  (Optional) The observation name.
        uid (int):  (Optional) The Unique ID for this observation.  If not specified,
            the UID will be computed from a hash of the name.
        detector_sets (list):  (Optional) List of lists containing detector names.
            These discrete detector sets are used to distribute detectors- a detector
            set will always be within a single row of the process grid.  If None,
            every detector is a set of one.
        sample_sets (list):  (Optional) List of lists of chunk sizes (integer numbers of
            samples).  These discrete sample sets are used to distribute sample data.
            A sample set will always be within a single column of the process grid.  If
            None, any distribution break in the sample direction will happen at an
            arbitrary place.  The sum of all chunks must equal the total number of
            samples.
        process_rows (int):  (Optional) The size of the rectangular process grid
            in the detector direction.  This number must evenly divide into the size of
            comm.  If not specified, defaults to the size of the communicator.

    """

    view = ViewInterface()

    @function_timer
    def __init__(
        self,
        comm,
        telescope,
        n_samples,
        name=None,
        uid=None,
        detector_sets=None,
        sample_sets=None,
        process_rows=None,
    ):
        log = Logger.get()
        self._telescope = telescope
        self._name = name
        self._uid = uid

        if self._uid is None and self._name is not None:
            self._uid = name_UID(self._name)

        self.dist = DistDetSamp(
            n_samples,
            self._telescope.focalplane.detectors,
            sample_sets,
            detector_sets,
            comm,
            process_rows,
        )

        # The internal metadata dictionary
        self._internal = dict()

        # Set up the data managers
        self.detdata = DetDataManager(self.dist)
        self.shared = SharedDataManager(self.dist)
        self.intervals = IntervalsManager(self.dist, n_samples)

    # Fully clear the observation

    def clear(self):
        self.view.clear()
        self.intervals.clear()
        self.detdata.clear()
        self.shared.clear()
        self._internal.clear()

    # General properties

    @property
    def telescope(self):
        """
        (Telescope):  The Telescope instance for this observation.
        """
        return self._telescope

    @property
    def name(self):
        """
        (str):  The name of the observation.
        """
        return self._name

    @property
    def uid(self):
        """
        (int):  The Unique ID for this observation.
        """
        return self._uid

    @property
    def comm(self):
        """
        (toast.Comm):  The overall communicator.
        """
        return self.dist.comm

    # The MPI communicator along the current row of the process grid

    @property
    def comm_row(self):
        """
        (mpi4py.MPI.Comm):  The communicator for processes in the same row (or None).
        """
        return self.dist.comm_row

    @property
    def comm_row_size(self):
        """
        (int): The number of processes in the row communicator.
        """
        return self.dist.comm_row_size

    @property
    def comm_row_rank(self):
        """
        (int): The rank of this process in the row communicator.
        """
        return self.dist.comm_row_rank

    # The MPI communicator along the current column of the process grid

    @property
    def comm_col(self):
        """
        (mpi4py.MPI.Comm):  The communicator for processes in the same column (or None).
        """
        return self.dist.comm_col

    @property
    def comm_col_size(self):
        """
        (int): The number of processes in the column communicator.
        """
        return self.dist.comm_col_size

    @property
    def comm_col_rank(self):
        """
        (int): The rank of this process in the column communicator.
        """
        return self.dist.comm_col_rank

    # Detector distribution

    @property
    def all_detectors(self):
        """
        (list): All detectors stored in this observation.
        """
        return self.dist.detectors

    @property
    def local_detectors(self):
        """
        (list): The detectors assigned to this process.
        """
        return self.dist.dets[self.dist.comm.group_rank]

    def select_local_detectors(self, selection=None):
        """
        (list): The detectors assigned to this process, optionally pruned.
        """
        if selection is None:
            return self.local_detectors
        else:
            dets = list()
            sel_set = set(selection)
            for det in self.local_detectors:
                if det in sel_set:
                    dets.append(det)
            return dets

    # Detector set distribution

    @property
    def all_detector_sets(self):
        """
        (list):  The total list of detector sets for this observation.
        """
        return self.dist.detector_sets

    @property
    def local_detector_sets(self):
        """
        (list):  The detector sets assigned to this process (or None).
        """
        if self.dist.detector_sets is None:
            return None
        else:
            ds = list()
            for d in range(self.dist.det_sets[self.dist.comm.group_rank].n_elem):
                off = self.dist.det_sets[self.dist.comm.group_rank].offset
                ds.append(self.dist.detector_sets[off + d])
            return ds

    # Sample distribution

    @property
    def n_all_samples(self):
        """(int): the total number of samples in this observation."""
        return self.dist.samples

    @property
    def local_index_offset(self):
        """
        The first sample on this process, relative to the observation start.
        """
        return self.dist.samps[self.dist.comm.group_rank].offset

    @property
    def n_local_samples(self):
        """
        The number of local samples on this process.
        """
        return self.dist.samps[self.dist.comm.group_rank].n_elem

    # Sample set distribution

    @property
    def all_sample_sets(self):
        """
        (list):  The input full list of sample sets used in data distribution
        """
        return self.dist.sample_sets

    @property
    def local_sample_sets(self):
        """
        (list):  The sample sets assigned to this process (or None).
        """
        if self.dist.sample_sets is None:
            return None
        else:
            ss = list()
            for s in range(self.dist.samp_sets[self.dist.comm.group_rank].n_elem):
                off = self.dist.samp_sets[self.dist.comm.group_rank].offset
                ss.append(self.dist.sample_sets[off + s])
            return ss

    # Mapping methods

    def __getitem__(self, key):
        return self._internal[key]

    def __delitem__(self, key):
        del self._internal[key]

    def __setitem__(self, key, value):
        self._internal[key] = value

    def __iter__(self):
        return iter(self._internal)

    def __len__(self):
        return len(self._internal)

    def __del__(self):
        if hasattr(self, "detdata"):
            self.detdata.clear()
        if hasattr(self, "shared"):
            self.shared.clear()

    def __repr__(self):
        val = "<Observation"
        val += f"\n  name = '{self.name}'"
        val += f"\n  uid = '{self.uid}'"
        if self.comm.comm_group is None:
            val += "  group has a single process (no MPI)"
        else:
            val += f"  group has {self.comm.group_size} processes"
        val += f"\n  telescope = {self._telescope.__repr__()}"
        for k, v in self._internal.items():
            val += f"\n  {k} = {v}"
        val += f"\n  {self.n_all_samples} total samples ({self.n_local_samples} local)"
        val += f"\n  shared:  {self.shared}"
        val += f"\n  detdata:  {self.detdata}"
        val += f"\n  intervals:  {self.intervals}"
        val += "\n>"
        return val

    def __eq__(self, other):
        # Note that testing for equality is quite expensive, since it means testing all
        # metadata and also all detector, shared, and interval data.  This is mainly
        # used for unit tests.
        log = Logger.get()
        fail = 0
        if self.name != other.name:
            fail = 1
            log.verbose(f"Obs names {self.name} != {other.name}")
        if self.uid != other.uid:
            fail = 1
            log.verbose(f"Obs uid {self.uid} != {other.uid}")
        if self.telescope != other.telescope:
            fail = 1
            log.verbose("Obs telescopes not equal")
        if self.dist != other.dist:
            fail = 1
            log.verbose("Obs distributions not equal")
        if self._internal.keys() != other._internal.keys():
            fail = 1
            log.verbose("Obs metadata keys not equal")
        for k, v in self._internal.items():
            if v != other._internal[k]:
                feq = True
                try:
                    feq = np.allclose(v, other._internal[k])
                except Exception:
                    # Not floating point data
                    feq = False
                if not feq:
                    fail = 1
                    log.verbose(f"Obs metadata[{k}]:  {v} != {other[k]}")
                    break
        if self.shared != other.shared:
            fail = 1
            log.verbose("Obs shared data not equal")
        if self.detdata != other.detdata:
            fail = 1
            log.verbose("Obs detdata not equal")
        if self.intervals != other.intervals:
            fail = 1
            log.verbose("Obs intervals not equal")
        if self.comm.comm_group is not None:
            fail = self.comm.comm_group.allreduce(fail, op=MPI.SUM)
        return fail == 0

    def __ne__(self, other):
        return not self.__eq__(other)

    def duplicate(
        self, times=None, meta=None, shared=None, detdata=None, intervals=None
    ):
        """Return a copy of the observation and all its data.

        The times field should be the name of the shared field containing timestamps.
        This is used when copying interval lists to the new observation so that these
        objects reference the timestamps within this observation (rather than the old
        one).  If this is not specified and some intervals exist, then an exception is
        raised.

        The meta, shared, detdata, and intervals list specifies which of those objects
        to copy to the new observation.  If these are None, then all objects are
        duplicated.

        Args:
            times (str):  The name of the timestamps shared field.
            meta (list):  List of metadata objects to copy, or None.
            shared (list):  List of shared objects to copy, or None.
            detdata (list):  List of detdata objects to copy, or None.
            intervals (list):  List of intervals objects to copy, or None.

        Returns:
            (Observation):  The new copy of the observation.

        """
        log = Logger.get()
        if times is None and len(self.intervals) > 0:
            msg = "You must specify the times field when duplicating observations "
            msg += "that have some intervals defined."
            log.error(msg)
            raise RuntimeError(msg)
        new_obs = Observation(
            self.dist.comm,
            self.telescope,
            self.n_all_samples,
            name=self.name,
            uid=self.uid,
            detector_sets=self.all_detector_sets,
            sample_sets=self.all_sample_sets,
            process_rows=self.dist.process_rows,
        )
        for k, v in self._internal.items():
            if meta is None or k in meta:
                new_obs[k] = copy.deepcopy(v)
        for name, data in self.detdata.items():
            if detdata is None or name in detdata:
                new_obs.detdata[name] = data
        copy_shared = list()
        if times is not None:
            copy_shared.append(times)
        if shared is not None:
            copy_shared.extend(shared)
        for name, data in self.shared.items():
            if shared is None or name in copy_shared:
                # Create the object on the corresponding communicator in the new obs
                new_obs.shared.assign_mpishared(name, data, self.shared.comm_type(name))
        for name, data in self.intervals.items():
            if intervals is None or name in intervals:
                timespans = [(x.start, x.stop) for x in data]
                new_obs.intervals[name] = IntervalList(
                    new_obs.shared[times], timespans=timespans
                )
        return new_obs

    def memory_use(self):
        """Estimate the memory used by shared and detector data.

        This sums the memory used by the shared and detdata attributes and returns the
        total on all processes.  This function is blocking on the observation
        communicator.

        Returns:
            (int):  The number of bytes of memory used by timestream data.

        """
        # Get local memory from detector data
        local_mem = self.detdata.memory_use()

        # If there are many intervals, this could take up non-trivial space.  Add them
        # to the local total
        for iname, it in self.intervals.items():
            if len(it) > 0:
                local_mem += len(it) * interval_dtype.itemsize

        # Sum the aggregate local memory
        total = None
        if self.comm.comm_group is None:
            total = local_mem
        else:
            total = self.comm.comm_group.allreduce(local_mem, op=MPI.SUM)

        # The total shared memory use is already returned on every process by this
        # next function.
        total += self.shared.memory_use()
        return total

    # Redistribution

    @function_timer
    def redistribute(
        self,
        process_rows,
        times=None,
        override_sample_sets=False,
        override_detector_sets=False,
    ):
        """Take the currently allocated observation and redistribute in place.

        This changes the data distribution within the observation.  After
        re-assigning all detectors and samples, the currently allocated shared data
        objects and detector data objects are redistributed using the observation
        communicator.

        Args:
            process_rows (int):  The size of the new process grid in the detector
                direction.  This number must evenly divide into the size of the
                observation communicator.
            times (str):  The shared data field representing the timestamps.  This
                is used to recompute the intervals after redistribution.
            override_sample_sets (False, None or list):  If not False, override
                existing sample set boundaries in the redistributed data.
            override_detector_sets (False, None or list):  If not False, override
                existing detector set boundaries in the redistributed data.

        Returns:
            None

        """
        log = Logger.get()
        if process_rows == self.dist.process_rows:
            # Nothing to do!
            return

        if override_sample_sets == False:
            sample_sets = self.dist.sample_sets
        else:
            sample_sets = override_sample_sets

        if override_detector_sets == False:
            detector_sets = self.dist.detector_sets
        else:
            detector_sets = override_detector_sets

        # Create the new distribution
        new_dist = DistDetSamp(
            self.dist.samples,
            self._telescope.focalplane.detectors,
            sample_sets,
            detector_sets,
            self.dist.comm,
            process_rows,
        )

        # Do the actual redistribution
        new_shr_manager, new_det_manager, new_intervals_manager = redistribute_data(
            self.dist, new_dist, self.shared, self.detdata, self.intervals, times=times
        )

        # Replace our distribution and data managers with the new ones.
        del self.dist
        self.dist = new_dist

        self.shared.clear()
        del self.shared
        self.shared = new_shr_manager

        self.detdata.clear()
        del self.detdata
        self.detdata = new_det_manager

        self.intervals.clear()
        del self.intervals
        self.intervals = new_intervals_manager

    # Accelerator use

    def accel_create(self, names):
        """Create a set of data objects on the device.
<<<<<<< HEAD
=======

        This takes a dictionary with the same format as those used by the Operator
        provides() and requires() methods.

        Args:
            names (dict):  Dictionary of lists.

        Returns:
            None

        """
        for key in names["detdata"]:
            self.detdata.accel_create(key)
        for key in names["shared"]:
            self.shared.accel_create(key)
        for key in names["intervals"]:
            self.intervals.accel_create(key)

    def accel_update_device(self, names):
        """Copy data objects to the device.
>>>>>>> 4daadb35

        This takes a dictionary with the same format as those used by the Operator
        provides() and requires() methods.

        Args:
            names (dict):  Dictionary of lists.

        Returns:
            None

        """
        for key in names["detdata"]:
<<<<<<< HEAD
            self.detdata.accel_create(key)
        for key in names["shared"]:
            self.shared.accel_create(key)
        for key in names["intervals"]:
            self.intervals.accel_create(key)

    def accel_update_device(self, names):
        """Copy data objects to the device.
=======
            self.detdata.accel_update_device(key)
        for key in names["shared"]:
            self.shared.accel_update_device(key)
        for key in names["intervals"]:
            self.intervals.accel_update_device(key)

    def accel_update_host(self, names):
        """Copy data objects from the device.
>>>>>>> 4daadb35

        This takes a dictionary with the same format as those used by the Operator
        provides() and requires() methods.

        Args:
            names (dict):  Dictionary of lists.

        Returns:
            None

        """
        for key in names["detdata"]:
<<<<<<< HEAD
            self.detdata.accel_update_device(key)
        for key in names["shared"]:
            self.shared.accel_update_device(key)
        for key in names["intervals"]:
            self.intervals.accel_update_device(key)

    def accel_update_host(self, names):
        """Copy data objects from the device.

        This takes a dictionary with the same format as those used by the Operator
        provides() and requires() methods.

        Args:
            names (dict):  Dictionary of lists.

        Returns:
            None

        """
        for key in names["detdata"]:
            self.detdata.accel_update_host(key)
        for key in names["shared"]:
=======
            self.detdata.accel_update_host(key)
        for key in names["shared"]:
>>>>>>> 4daadb35
            self.shared.accel_update_host(key)
        for key in names["intervals"]:
            self.intervals.accel_update_host(key)

    def accel_clear(self):
        self.detdata.accel_clear()
        self.shared.accel_clear()
        self.intervals.accel_clear()<|MERGE_RESOLUTION|>--- conflicted
+++ resolved
@@ -668,8 +668,6 @@
 
     def accel_create(self, names):
         """Create a set of data objects on the device.
-<<<<<<< HEAD
-=======
 
         This takes a dictionary with the same format as those used by the Operator
         provides() and requires() methods.
@@ -690,7 +688,6 @@
 
     def accel_update_device(self, names):
         """Copy data objects to the device.
->>>>>>> 4daadb35
 
         This takes a dictionary with the same format as those used by the Operator
         provides() and requires() methods.
@@ -703,16 +700,6 @@
 
         """
         for key in names["detdata"]:
-<<<<<<< HEAD
-            self.detdata.accel_create(key)
-        for key in names["shared"]:
-            self.shared.accel_create(key)
-        for key in names["intervals"]:
-            self.intervals.accel_create(key)
-
-    def accel_update_device(self, names):
-        """Copy data objects to the device.
-=======
             self.detdata.accel_update_device(key)
         for key in names["shared"]:
             self.shared.accel_update_device(key)
@@ -721,28 +708,6 @@
 
     def accel_update_host(self, names):
         """Copy data objects from the device.
->>>>>>> 4daadb35
-
-        This takes a dictionary with the same format as those used by the Operator
-        provides() and requires() methods.
-
-        Args:
-            names (dict):  Dictionary of lists.
-
-        Returns:
-            None
-
-        """
-        for key in names["detdata"]:
-<<<<<<< HEAD
-            self.detdata.accel_update_device(key)
-        for key in names["shared"]:
-            self.shared.accel_update_device(key)
-        for key in names["intervals"]:
-            self.intervals.accel_update_device(key)
-
-    def accel_update_host(self, names):
-        """Copy data objects from the device.
 
         This takes a dictionary with the same format as those used by the Operator
         provides() and requires() methods.
@@ -757,10 +722,6 @@
         for key in names["detdata"]:
             self.detdata.accel_update_host(key)
         for key in names["shared"]:
-=======
-            self.detdata.accel_update_host(key)
-        for key in names["shared"]:
->>>>>>> 4daadb35
             self.shared.accel_update_host(key)
         for key in names["intervals"]:
             self.intervals.accel_update_host(key)
