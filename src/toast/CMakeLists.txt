--- conflicted
+++ resolved
@@ -68,11 +68,7 @@
 
 if(OpenMP_CXX_FOUND)
     target_compile_options(_libtoast PRIVATE "${OpenMP_CXX_FLAGS}")
-<<<<<<< HEAD
-    set_target_properties(_libtoast PROPERTIES LINK_FLAGS "${OpenMP_CXX_FLAGS}")
-=======
     set_target_properties(_libtoast PROPERTIES LINK_OPTIONS "${OpenMP_CXX_FLAGS}")
->>>>>>> c92547b6
     if(USE_OPENMP_TARGET)
         target_compile_definitions(_libtoast PRIVATE HAVE_OPENMP_TARGET=1)
     endif()
@@ -139,10 +135,7 @@
     schedule.py
     schedule_sim_ground.py
     schedule_sim_satellite.py
-<<<<<<< HEAD
-=======
     widgets.py
->>>>>>> c92547b6
     accelerator.py
     "RELEASE"
     DESTINATION ${PYTHON_SITE}/toast
